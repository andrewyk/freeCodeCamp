--- conflicted
+++ resolved
@@ -3322,11 +3322,7 @@
     "challengeType": 0
   },
   {
-<<<<<<< HEAD
-    "_id": "bd8123c8c441eddfaeb5bdef",
-=======
     "_id": "bd7123c9c441eddfaeb5bdef",
->>>>>>> 19e87950
     "name": "Meet Booleans",
     "difficulty": "9.98",
     "description": [
