--- conflicted
+++ resolved
@@ -251,12 +251,8 @@
     "tests":[
       "assert.deepEqual(where([{ first: 'Romeo', last: 'Montague' }, { first: 'Mercutio', last: null }, { first: 'Tybalt', last: 'Capulet' }], { last: 'Capulet' }), [{ first: 'Tybalt', last: 'Capulet' }], 'should return an array of objects');",
       "assert.deepEqual(where([{ 'a': 1 }, { 'a': 1 }, { 'a': 1, 'b': 2 }], { 'a': 1 }), [{ 'a': 1 }, { 'a': 1 }, { 'a': 1, 'b': 2 }], 'should return with multiples');"
-<<<<<<< HEAD
-    ]
-=======
     ],
     "MDNlinks" : ["Global Object", "Object.hasOwnProperty()", "Object.keys()"]
->>>>>>> b6da3125
   },
   {
     "_id":"a39963a4c10bc8b4d4f06d7e",
@@ -336,7 +332,8 @@
       "Convert the number be a roman numeral.",
       "All <a href=\"http://www.mathsisfun.com/roman-numerals.html\">roman numerals</a> answers should be provided in upper-case."
     ],
-    "challengeSeed": "function convert(num) {\n return num;\r\n}\n\nconvert(36);"
+    "challengeSeed": "function convert(num) {\n return num;\r\n}\n\nconvert(36);",
+    "MDNlinks" : ["Array.splice()", "Array.indexOf()", "Array.join()"]
   },
   {
     "_id": "a0b5010f579e69b815e7c5d6",
@@ -355,7 +352,8 @@
       "Second argument is the word that you will be replacing (before).",
       "Third argument is what you will be replacing the second argument with (after)."
     ],
-    "challengeSeed": "function replace(str, before, after) {\n return str;\r\n}\n\nreplace(\"A quick brown fox jumped over the lazy dog\", \"jumped\", \"leaped\");"
+    "challengeSeed": "function replace(str, before, after) {\n return str;\r\n}\n\nreplace(\"A quick brown fox jumped over the lazy dog\", \"jumped\", \"leaped\");",
+    "MDNlinks" : ["Array.splice()", "String.replace()", "Array.join()"]
   },
   {
     "_id": "aa7697ea2477d1316795783b",
@@ -373,7 +371,8 @@
       "<a href=\"http://en.wikipedia.org/wiki/Pig_Latin\">Pig Latin</a> takes the first consonant (or consonant cluster) of an English word, moves it to the end of the word and suffixes an \"ay\".",
       "If a word begins with a vowel you just add \"way\" to the end."
     ],
-    "challengeSeed": "function translate(str) {\n return str;\r\n}\n\ntranslate(\"consonant\");"
+    "challengeSeed": "function translate(str) {\n return str;\r\n}\n\ntranslate(\"consonant\");",
+    "MDNlinks" : ["Array.indexOf()", "Array.push()", "Array.join()", "String.substr()", "String.split()"]
   },
   {
     "_id": "afd15382cdfb22c9efe8b7de",
@@ -389,7 +388,8 @@
       "<a href=\"http://en.wikipedia.org/wiki/Base_pair\">Base pairs</a> are a pair of AT and CG. Match the missing element to the provided character.",
       "Return the provided character as the first element in each array."
     ],
-    "challengeSeed": "function pair(str) {\n return str;\r\n}\n\npair(\"GCG\");"
+    "challengeSeed": "function pair(str) {\n return str;\r\n}\n\npair(\"GCG\");",
+    "MDNlinks" : ["Array.push()", "String.split()"]
   },
   {
     "_id": "af7588ade1100bde429baf20",
@@ -778,6 +778,7 @@
       "assert.deepEqual(friendly(['2016-03-01', '2016-05-05']), ['March 1st','May 5th, 2016']);",
       "assert.deepEqual(friendly(['2017-01-01', '2017-01-01']), ['January 1st, 2017'], 'since we do not duplicate only return once');",
       "assert.deepEqual(friendly(['2022-09-05', '2023-09-04']), ['September 5th, 2022','September 4th, 2023']);"
-    ]
+    ],
+    "MDNlinks" : ["String.split()", "String.substr()", "parseInt()"]
   }
 ]