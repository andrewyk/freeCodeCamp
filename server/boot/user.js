import _ from 'lodash';
import async from 'async';
import moment from 'moment';
import debugFactory from 'debug';

import { ifNoUser401 } from '../utils/middleware';

const debug = debugFactory('freecc:boot:user');
const daysBetween = 1.5;

function calcCurrentStreak(cals) {
  const revCals = cals.concat([Date.now()]).slice().reverse();
  let streakBroken = false;
  const lastDayInStreak = revCals
    .reduce((current, cal, index) => {
      const before = revCals[index === 0 ? 0 : index - 1];
      if (
        !streakBroken &&
        moment(before).diff(cal, 'days', true) < daysBetween
      ) {
        return index;
      }
      streakBroken = true;
      return current;
    }, 0);

  const lastTimestamp = revCals[lastDayInStreak];
  return Math.ceil(moment().diff(lastTimestamp, 'days', true));
}

function calcLongestStreak(cals) {
  let tail = cals[0];
  const longest = cals.reduce((longest, head, index) => {
    const last = cals[index === 0 ? 0 : index - 1];
    // is streak broken
    if (moment(head).diff(last, 'days', true) > daysBetween) {
      tail = head;
    }
    if (dayDiff(longest) < dayDiff([head, tail])) {
      return [head, tail];
    }
    return longest;
  }, [cals[0], cals[0]]);

  return Math.ceil(dayDiff(longest));
}

function dayDiff([head, tail]) {
  return moment(head).diff(tail, 'days', true);
}

module.exports = function(app) {
  var router = app.loopback.Router();
  var User = app.models.User;
  var Story = app.models.Story;

  router.get('/login', function(req, res) {
    res.redirect(301, '/signin');
  });
  router.get('/logout', function(req, res) {
    res.redirect(301, '/signout');
  });
  router.get('/signin', getSignin);
  router.get('/signout', signout);
  router.get('/forgot', getForgot);
  router.post('/forgot', postForgot);
  router.get('/reset-password', getReset);
  router.post('/reset-password', postReset);
  router.get('/email-signup', getEmailSignup);
  router.get('/email-signin', getEmailSignin);
  router.get('/account/api', getAccountAngular);
  router.post(
    '/account/delete',
    ifNoUser401,
    postDeleteAccount
  );
  router.get('/account/unlink/:provider', getOauthUnlink);
  router.get('/account', getAccount);
  // Ensure this is the last route!
  router.get('/:username', returnUser);

  app.use(router);

  function getSignin(req, res) {
    if (req.user) {
      return res.redirect('/');
    }
    res.render('account/signin', {
      title: 'Free Code Camp Login'
    });
  }

  function signout(req, res) {
    req.logout();
    res.redirect('/');
  }

  function getEmailSignin(req, res) {
    if (req.user) {
      return res.redirect('/');
    }
    res.render('account/email-signin', {
      title: 'Sign in to your Free Code Camp Account'
    });
  }

  function getEmailSignup(req, res) {
    if (req.user) {
      return res.redirect('/');
    }
    res.render('account/email-signup', {
      title: 'Create Your Free Code Camp Account'
    });
  }

  function getAccount(req, res) {
    if (!req.user) {
      return res.redirect('/');
    }
    res.render('account/account', {
      title: 'Manage your Free Code Camp Account'
    });
  }

  function getAccountAngular(req, res) {
    res.json({
      user: req.user || {}
    });
  }

  function returnUser(req, res, next) {
    const username = req.params.username.toLowerCase();
    const { path } = req;
    User.findOne(
      { where: { username } },
      function(err, user) {
        if (err) {
          return next(err);
        }
        if (!user) {
          req.flash('errors', {
            msg: `404: We couldn't find path ${ path }`
          });
          return res.redirect('/');
        }
        if (!user.isGithubCool && !user.isMigrationGrandfathered) {
          req.flash('errors', {
            msg: `
              user ${ username } has not completed account signup
            `
          });
          return res.redirect('/');
        }

        var cals = user
          .progressTimestamps
          .map(objOrNum => {
            return typeof objOrNum === 'number' ?
              objOrNum :
              objOrNum.timestamp;
          })
          .sort();

        user.currentStreak = calcCurrentStreak(cals);
        user.longestStreak = calcLongestStreak(cals);

        const data = user
          .progressTimestamps
          .map((objOrNum) => {
            return typeof objOrNum === 'number' ?
              objOrNum :
              objOrNum.timestamp;
          })
          .filter((timestamp) => {
            return !!timestamp;
          })
          .reduce((data, timeStamp) => {
            data[(timeStamp / 1000)] = 1;
            return data;
          }, {});

        const challenges = user.completedChallenges.filter(function(obj) {
          return obj.challengeType === 3 || obj.challengeType === 4;
        });

        const bonfires = user.completedChallenges.filter(function(obj) {
          return obj.challengeType === 5 && (obj.name || '').match(/Bonfire/g);
        });

        res.render('account/show', {
          title: 'Camper ' + user.username + '\'s portfolio',
          username: user.username,
          name: user.name,
          isMigrationGrandfathered: user.isMigrationGrandfathered,
          isGithubCool: user.isGithubCool,
          location: user.location,
          github: user.githubURL,
          linkedin: user.linkedin,
          google: user.google,
          facebook: user.facebook,
          twitter: user.twitter,
          picture: user.picture,
          progressTimestamps: user.progressTimestamps,
          calender: data,
          challenges: challenges,
          bonfires: bonfires,
          moment: moment,
          longestStreak: user.longestStreak,
          currentStreak: user.currentStreak
        });
      }
    );
  }

<<<<<<< HEAD
  function postUpdatePassword(req, res, next) {
    req.assert('password', 'Password must be at least 4 characters long')
      .len(4);

    var errors = req.validationErrors();

    if (errors) {
      req.flash('errors', errors);
      return res.redirect('/account');
    }

    User.findById(req.user.id, function(err, user) {
      if (err) { return next(err); }

      user.password = req.body.password;

      user.save(function(err) {
        if (err) { return next(err); }

        req.flash('success', { msg: 'Password has been changed.' });
        res.redirect('/account');
      });
    });
  }

=======
>>>>>>> 51e5c54f
  function postDeleteAccount(req, res, next) {
    User.destroyById(req.user.id, function(err) {
      if (err) { return next(err); }
      req.logout();
      req.flash('info', { msg: 'Your account has been deleted.' });
      res.redirect('/');
    });
  }

  function getOauthUnlink(req, res, next) {
    var provider = req.params.provider;
    User.findById(req.user.id, function(err, user) {
      if (err) { return next(err); }

      user[provider] = null;
      user.tokens =
        _.reject(user.tokens, function(token) {
          return token.kind === provider;
        });

      user.save(function(err) {
        if (err) { return next(err); }
        req.flash('info', { msg: provider + ' account has been unlinked.' });
        res.redirect('/account');
      });
    });
  }

  function getReset(req, res) {
    if (!req.accessToken) {
      req.flash('errors', { msg: 'access token invalid' });
      return res.render('account/forgot');
    }
    res.render('account/reset', {
      title: 'Password Reset',
      accessToken: req.accessToken.id
    });
  }

  function postReset(req, res, next) {
    const errors = req.validationErrors();
    const { password } = req.body;

    if (errors) {
      req.flash('errors', errors);
      return res.redirect('back');
    }

    User.findById(req.accessToken.userId, function(err, user) {
      if (err) { return next(err); }
      user.updateAttribute('password', password, function(err) {
      if (err) { return next(err); }

        debug('password reset processed successfully');
        req.flash('info', { msg: 'password reset processed successfully' });
        res.redirect('/');
      });
    });
  }

  function getForgot(req, res) {
    if (req.isAuthenticated()) {
      return res.redirect('/');
    }
    res.render('account/forgot', {
      title: 'Forgot Password'
    });
  }

  /**
  * POST /forgot
  * Create a random token, then the send user an email with a reset link.
  */

  function postForgot(req, res) {
    const errors = req.validationErrors();
    const email = req.body.email.toLowerCase();

    if (errors) {
      req.flash('errors', errors);
      return res.redirect('/forgot');
    }

    User.resetPassword({
      email: email
    }, function(err) {
      if (err) {
        req.flash('errors', err);
        return res.redirect('/forgot');
      }

      req.flash('info', {
        msg: 'An e-mail has been sent to ' +
        email +
        ' with further instructions.'
      });
      res.render('account/forgot');
    });
  }

  function updateUserStoryPictures(userId, picture, username, cb) {
    Story.find({ 'author.userId': userId }, function(err, stories) {
      if (err) { return cb(err); }

      const tasks = [];
      stories.forEach(function(story) {
        story.author.picture = picture;
        story.author.username = username;
        tasks.push(function(cb) {
          story.save(cb);
        });
      });
      async.parallel(tasks, function(err) {
        if (err) {
          return cb(err);
        }
        cb();
      });
    });
  }
};<|MERGE_RESOLUTION|>--- conflicted
+++ resolved
@@ -212,7 +212,6 @@
     );
   }
 
-<<<<<<< HEAD
   function postUpdatePassword(req, res, next) {
     req.assert('password', 'Password must be at least 4 characters long')
       .len(4);
@@ -238,8 +237,6 @@
     });
   }
 
-=======
->>>>>>> 51e5c54f
   function postDeleteAccount(req, res, next) {
     User.destroyById(req.user.id, function(err) {
       if (err) { return next(err); }
