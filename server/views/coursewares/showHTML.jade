extends ../layout-wide
block content
    script(src='/js/lib/codemirror/lib/codemirror.js')
    script(src='/js/lib/codemirror/addon/edit/closebrackets.js')
    script(src='/js/lib/codemirror/addon/edit/matchbrackets.js')
    script(src='/js/lib/codemirror/addon/lint/lint.js')
    script(src='/js/lib/codemirror/addon/lint/javascript-lint.js')
    script(src='/bower_components/jshint/dist/jshint.js')
    script(src='/js/lib/chai/chai.js')
    script(src='/js/lib/chai/chai-jquery.js')
    link(rel='stylesheet', href='/js/lib/codemirror/lib/codemirror.css')
    link(rel='stylesheet', href='/js/lib/codemirror/addon/lint/lint.css')
    link(rel='stylesheet', href='/js/lib/codemirror/theme/monokai.css')
    link(rel="stylesheet", href="http://fonts.googleapis.com/css?family=Ubuntu+Mono")
    script(src='/js/lib/codemirror/mode/javascript/javascript.js')
    script(src='/js/lib/jailed/jailed.js')
    script(src='/js/lib/codemirror/mode/xml/xml.js')
    script(src='/js/lib/codemirror/mode/css/css.js')
    script(src='/js/lib/codemirror/mode/htmlmixed/htmlmixed.js')
    script(src='/js/lib/codemirror/addon/emmet/emmet.js')
    .row.courseware-height
        .col-xs-12.col-sm-12.col-md-3.col-lg-3
            .scroll-locker(id = "scroll-locker")
                .innerMarginFix(style = "width: 99%;")
                    .well
                        .row
                            .col-xs-12
                                h3.text-center.negative-10= name
                                .bonfire-instructions
                                    for sentence in details
                                        p.wrappable.negative-10!= sentence
                                    .negative-bottom-margin-30
                    label.negative-10.btn.btn-primary.btn-block#submitButton
                        i.fa.fa-play
                            | &nbsp; Run tests (ctrl + enter)
                    br
                    if (user)
                        .button-spacer
                        .btn-group.input-group.btn-group-justified
                            label.btn.btn-success#trigger-reset-modal
                                i.fa.fa-refresh
                                    | &nbsp; Reset
                            label.btn.btn-success#trigger-help-modal
                                i.fa.fa-medkit
                                    | &nbsp; Help
                            label.btn.btn-success#trigger-issue-modal
                                i.fa.fa-bug
                                    | &nbsp; Bug
                        script.
                            var userLoggedIn = true;
                    else
                        .button-spacer
                        a.btn.signup-btn.btn-block.btn-block.negative-15(href='/login') Sign in so you can save your progress
                            script.
                                var userLoggedIn = false;
                    .button-spacer
                    ul#testSuite.list-group
                    br
                    script(type="text/javascript").
                        $('#next-courseware-button').attr('disabled', 'disabled');
                        var tests = !{JSON.stringify(tests)};
                        var challengeSeed = !{JSON.stringify(challengeSeed)};
                        var challenge_Id = !{JSON.stringify(challengeId)};
                        var challenge_Name = !{JSON.stringify(name)};
                        var prodOrDev = !{JSON.stringify(environment)};
                        var challengeType = !{JSON.stringify(challengeType)};
                        var started = Math.floor(Date.now());
        .col-xs-12.col-sm-12.col-md-5.col-lg-6
            .editorScrollDiv(style = "overflow-y: auto; overflow-x: hidden;")
                    #mainEditorPanel
                        form.code
                            .codeMirrorView
                                textarea#codeEditor(autofocus=true, style='display: none;')
                                script(src=rev('/js', 'commonFramework.js'))
                                script.
                                    editor.setOption("mode", "text/html");
        .col-md-4.col-lg-3
            .hidden-xs.hidden-sm
                img.iphone-position.iframe-scroll(src="https://s3.amazonaws.com/freecodecamp/iphone6-frame.png", style = "z-index: -2;")
            iframe.iphone.iframe-scroll#preview
            .spacer
        #complete-courseware-dialog.modal(tabindex='-1')
            .modal-dialog.animated.zoomIn.fast-animation
                .modal-content
                    .modal-header.challenge-list-header
                        = compliment
                        a.close.closing-x(href='#', data-dismiss='modal', aria-hidden='true') ×
                    .modal-body
                        .text-center
                            #checkmark-container.row
                                #challenge-checkmark.animated.zoomInDown.delay-half
                                    span.completion-icon.ion-checkmark-circled.text-primary
                            .spacer
                            .row
<<<<<<< HEAD
                                if(user)
                                    #submit-challenge.animated.fadeIn.btn.btn-lg.btn-primary.btn-block Submit and go to next challenge
                                else
                                    a.animated.fadeIn.btn.btn-lg.signup-btn.btn-block(href='/login') Sign in so you can save your progress
=======
                            if (user)
                                #submit-challenge.animated.fadeIn.btn.btn-lg.btn-primary.btn-block Submit
                            else
                                a.animated.fadeIn.btn.btn-lg.signup-btn.btn-block(href='/login') Sign in so you can save your progress
>>>>>>> f8a5d0d7
    include ../partials/challenge-modals<|MERGE_RESOLUTION|>--- conflicted
+++ resolved
@@ -33,7 +33,6 @@
                     label.negative-10.btn.btn-primary.btn-block#submitButton
                         i.fa.fa-play
                             | &nbsp; Run tests (ctrl + enter)
-                    br
                     if (user)
                         .button-spacer
                         .btn-group.input-group.btn-group-justified
@@ -91,16 +90,8 @@
                                 #challenge-checkmark.animated.zoomInDown.delay-half
                                     span.completion-icon.ion-checkmark-circled.text-primary
                             .spacer
-                            .row
-<<<<<<< HEAD
-                                if(user)
-                                    #submit-challenge.animated.fadeIn.btn.btn-lg.btn-primary.btn-block Submit and go to next challenge
-                                else
-                                    a.animated.fadeIn.btn.btn-lg.signup-btn.btn-block(href='/login') Sign in so you can save your progress
-=======
-                            if (user)
-                                #submit-challenge.animated.fadeIn.btn.btn-lg.btn-primary.btn-block Submit
+                            if(user)
+                                #submit-challenge.animated.fadeIn.btn.btn-lg.btn-primary.btn-block Submit and go to next challenge
                             else
                                 a.animated.fadeIn.btn.btn-lg.signup-btn.btn-block(href='/login') Sign in so you can save your progress
->>>>>>> f8a5d0d7
     include ../partials/challenge-modals