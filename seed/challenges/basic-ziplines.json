{
  "name": "Basic Front End Development Projects",
  "order": 0.008,
  "challenges": [
    {
      "id": "bd7158d8c442eddfbeb5bd1f",
      "title": "Get Set for Ziplines",
      "difficulty": 1.00,
      "challengeSeed": ["125658022"],
      "description": [
        "Now you're ready to start our Zipline challenges. These front-end development challenges will give you many opportunities to apply the HTML, CSS, jQuery and JavaScript you've learned to build static (database-less) applications.",
<<<<<<< HEAD
         "Whatever you do, don't get discouraged! Remember to use <a href='//github.com/FreeCodeCamp/freecodecamp/wiki/How-to-get-help-when-you-get-stuck' target='_blank'>Read-Search-Post</a> if you get stuck.",
=======
        "For many of these challenges, you will be using JSON data from external API endpoints, such as Twitch.tv and Twitter. Note that you don't need to have a database to use these data.",
        "The easiest way to manipulate these data is with <a href='http://api.jquery.com/jquery.getjson/' target='_blank'>jQuery $.getJSON()</a>.",
        "Whatever you do, don't get discouraged! Remember to use <a href='//github.com/FreeCodeCamp/freecodecamp/wiki/How-to-get-help-when-you-get-stuck' target='_blank'>Read-Search-Ask</a> if you get stuck.",
>>>>>>> 40b43370
        "We'll build these challenges using CodePen, a popular tool for creating, sharing, and discovering static web applications.",
        "Go to <a href='http://codepen.io' target='_blank'>http://codepen.io</a> and create an account.",
        "Click your user image in the top right corner, then click the \"New pen\" button that drops down.",
        "Drag the windows around and press the buttons in the lower-right hand corner to change the orientation to suit your preference.",
        "Click the gear next to CSS. Then under the \"Add External CSS\" section, use the \"Quick-add\" select box to select Bootstrap. Then click \"Save & Close\".",
        "Verify that bootstrap is active by adding the following code to your HTML: <code>&lt;h1 class='text-primary'&gt;Hello CodePen!&lt;/h1&gt;</code>. The text's color should be Bootstrap blue.",
        "Click the gear next to JavaScript. Click the \"Quick-add\" select box and choose jQuery (not jQuery UI). Then click \"Save & Close\".",
        "Now add the following code to your JavaScript: <code>$(document).ready(function() { $('.text-primary').text('Hi CodePen!') });</code>. Click the \"Save\" button at the top. Your \"Hello CodePen!\" should change to \"Hi CodePen!\". This means that jQuery is working.",
        "You can use this CodePen that you've just created as a starting point for your Ziplines. Just click the \"fork\" button at the top of your CodePen and it will create a duplicate CodePen.",
        "Now you're ready for your first Zipline. Click the \"I've completed this challenge\" button."
      ],
      "type": "waypoint",
      "challengeType": 2,
      "tests": [],
      "nameCn": "",
      "descriptionCn": [],
      "nameFr": "",
      "descriptionFr": [],
      "nameRu": "",
      "descriptionRu": [],
      "nameEs": "",
      "descriptionEs": [],
      "namePt": "",
      "descriptionPt": []
    },
    {
      "id": "bd7158d8c242eddfaeb5bd13",
      "title": "Build a Personal Portfolio Webpage",
      "difficulty": 1.01,
      "challengeSeed": ["133315782"],
      "description": [
        "<span class='text-info'>Objective:</span> Build a <a href='http://codepen.io' target='_blank'>CodePen.io</a> app that successfully reverse-engineers this: <a href='http://codepen.io/ThiagoFerreir4/full/eNMxEp' target='_blank'>http://codepen.io/ThiagoFerreir4/full/eNMxEp</a>.",
        "<span class='text-info'>Rule #1:</span> Don't look at the example project's code on CodePen. Figure it out for yourself.",
        "<span class='text-info'>Rule #2:</span> You may use whichever libraries or APIs you need.",
        "<span class='text-info'>Rule #3:</span> Reverse engineer the example project's functionality, and also feel free to personalize it.",
        "Here are the <a href='http://en.wikipedia.org/wiki/User_story' target='_blank'>user stories</a> you must enable, and optional bonus user stories:",
        "<span class='text-info'>User Story:</span> As a user, I can access all of the portfolio webpage's content just by scrolling.",
        "<span class='text-info'>User Story:</span> As a user, I can click different buttons that will take me to the portfolio creator's different social media pages.",
        "<span class='text-info'>User Story:</span> As a user, I can see thumbnail images of different projects the portfolio creator has built (if you don't haven't built any websites before, use placeholders.)",
        "<span class='text-info'>Bonus User Story:</span> As a user, I navigate to different sections of the webpage by clicking buttons in the navigation.",
        "Don't worry if you don't have anything to showcase on your portfolio yet - you will build several several apps on the next few CodePen challenges, and can come back and update your portfolio later.",
        "There are many great portfolio templates out there, but for this challenge, you'll need to build a portfolio page yourself. Using Bootstrap will make this much easier for you.",
        "Note that CodePen.io overrides the Window.open() function, so if you want to open windows using jquery, you will need to target invisible anchor elements like this one: <code>&lt;a target='_blank'&rt;</a>.",
        "Remember to use <a href='//github.com/FreeCodeCamp/freecodecamp/wiki/How-to-get-help-when-you-get-stuck' target='_blank'>Read-Search-Ask</a> if you get stuck.",
        "When you are finished, click the \"I've completed this challenge\" button and include a link to your CodePen. If you pair programmed, you should also include the Free Code Camp username of your pair.",
        "If you'd like immediate feedback on your project, click this button and paste in a link to your CodePen project. Otherwise, we'll review it before you start your nonprofit projects.<br><br><a class='btn btn-primary btn-block' href='https://twitter.com/intent/tweet?text=Check%20out%20the%20project%20I%20just%20built%20with%20%40FreeCodeCamp:%20%0A%20%23LearnToCode%20%23JavaScript' target='_blank'>Click here then add your link to your tweet's text</a>"
      ],
      "type": "zipline",
      "challengeType": 3,
      "tests": [],
      "nameCn": "",
      "descriptionCn": [],
      "nameFr": "",
      "descriptionFr": [],
      "nameRu": "",
      "descriptionRu": [],
      "nameEs": "",
      "descriptionEs": [],
      "namePt": "",
      "descriptionPt": []
    },
    {
      "id": "bd7158d8c442eddfaeb5bd13",
      "title": "Build a Random Quote Machine",
      "difficulty": 1.02,
      "challengeSeed": ["126415122"],
      "description": [
        "<span class='text-info'>Objective:</span> Build a <a href='http://codepen.io' target='_blank'>CodePen.io</a> app that successfully reverse-engineers this: <a href='http://codepen.io/AdventureBear/full/vEoVMw' target='_blank'>http://codepen.io/AdventureBear/full/vEoVMw</a>.",
        "<span class='text-info'>Rule #1:</span> Don't look at the example project's code on CodePen. Figure it out for yourself.",
        "<span class='text-info'>Rule #2:</span> You may use whichever libraries or APIs you need.",
        "<span class='text-info'>Rule #3:</span> Reverse engineer the example project's functionality, and also feel free to personalize it.",
        "Here are the <a href='http://en.wikipedia.org/wiki/User_story' target='_blank'>user stories</a> you must enable, and optional bonus user stories:",
        "<span class='text-info'>User Story:</span> As a user, I can click a button to show me a new random quote.",
        "<span class='text-info'>Bonus User Story:</span> As a user, I can press a button to tweet out a quote.",
        "Note that you can either put your quotes into an array and show them at random, or use an API to get quotes, such as <a href='http://forismatic.com/en/api/'>http://forismatic.com/en/api/</a>.",
        "Remember to use <a href='//github.com/FreeCodeCamp/freecodecamp/wiki/How-to-get-help-when-you-get-stuck' target='_blank'>Read-Search-Ask</a> if you get stuck.",
        "When you are finished, click the \"I've completed this challenge\" button and include a link to your CodePen. If you pair programmed, you should also include the Free Code Camp username of your pair.",
        "If you'd like immediate feedback on your project, click this button and paste in a link to your CodePen project. Otherwise, we'll review it before you start your nonprofit projects.<br><br><a class='btn btn-primary btn-block' href='https://twitter.com/intent/tweet?text=Check%20out%20the%20project%20I%20just%20built%20with%20%40FreeCodeCamp:%20%0A%20%23LearnToCode%20%23JavaScript' target='_blank'>Click here then add your link to your tweet's text</a>"
      ],
      "type": "zipline",
      "challengeType": 3,
      "tests": [],
      "nameCn": "",
      "descriptionCn": [],
      "nameFr": "",
      "descriptionFr": [],
      "nameRu": "",
      "descriptionRu": [],
      "nameEs": "",
      "descriptionEs": [],
      "namePt": "",
      "descriptionPt": []
    },
    {
      "id": "bd7158d8c442eddfaeb5bd10",
      "title": "Show the Local Weather",
      "difficulty": 1.03,
      "challengeSeed": ["126415127"],
      "description": [
        "<span class='text-info'>Objective:</span> Build a <a href='http://codepen.io' target='_blank'>CodePen.io</a> app that successfully reverse-engineers this: <a href='http://codepen.io/AdventureBear/full/yNBJRj' target='_blank'>http://codepen.io/AdventureBear/full/yNBJRj</a>.",
        "<span class='text-info'>Rule #1:</span> Don't look at the example project's code on CodePen. Figure it out for yourself.",
        "<span class='text-info'>Rule #2:</span> You may use whichever libraries or APIs you need.",
        "<span class='text-info'>Rule #3:</span> Reverse engineer the example project's functionality, and also feel free to personalize it.",
        "Here are the <a href='http://en.wikipedia.org/wiki/User_story' target='_blank'>user stories</a> you must enable, and optional bonus user stories:",
        "<span class='text-info'>User Story:</span> As a user, I can see the weather in my current location.",
        "<span class='text-info'>Bonus User Story:</span> As a user, I can see an icon depending on the temperature..",
        "<span class='text-info'>Bonus User Story:</span> As a user, I see a different background image depending on the temperature (e.g. snowy mountain, hot desert).",
        "<span class='text-info'>Bonus User Story:</span> As a user, I can push a button to toggle between Fahrenheit and Celsius.",
        "Remember to use <a href='//github.com/FreeCodeCamp/freecodecamp/wiki/How-to-get-help-when-you-get-stuck' target='_blank'>Read-Search-Ask</a> if you get stuck.",
        "When you are finished, click the \"I've completed this challenge\" button and include a link to your CodePen. If you pair programmed, you should also include the Free Code Camp username of your pair.",
        "If you'd like immediate feedback on your project, click this button and paste in a link to your CodePen project. Otherwise, we'll review it before you start your nonprofit projects.<br><br><a class='btn btn-primary btn-block' href='https://twitter.com/intent/tweet?text=Check%20out%20the%20project%20I%20just%20built%20with%20%40FreeCodeCamp:%20%0A%20%23LearnToCode%20%23JavaScript' target='_blank'>Click here then add your link to your tweet's text</a>"
      ],
      "type": "zipline",
      "challengeType": 3,
      "tests": [],
      "nameCn": "",
      "descriptionCn": [],
      "nameFr": "",
      "descriptionFr": [],
      "nameRu": "",
      "descriptionRu": [],
      "nameEs": "",
      "descriptionEs": [],
      "namePt": "",
      "descriptionPt": []
    },
    {
      "id": "bd7158d8c442eddfaeb5bd0f",
      "title": "Build a Pomodoro Clock",
      "difficulty": 1.04,
      "challengeSeed": ["126411567"],
      "description": [
        "<span class='text-info'>Objective:</span> Build a <a href='http://codepen.io' target='_blank'>CodePen.io</a> app that successfully reverse-engineers this: <a href='http://codepen.io/GeoffStorbeck/full/RPbGxZ/' target='_blank'>http://codepen.io/GeoffStorbeck/full/RPbGxZ/</a>.",
        "<span class='text-info'>Rule #1:</span> Don't look at the example project's code on CodePen. Figure it out for yourself.",
        "<span class='text-info'>Rule #2:</span> You may use whichever libraries or APIs you need.",
        "<span class='text-info'>Rule #3:</span> Reverse engineer the example project's functionality, and also feel free to personalize it.",
        "Here are the <a href='http://en.wikipedia.org/wiki/User_story' target='_blank'>user stories</a> you must enable, and optional bonus user stories:",
        "<span class='text-info'>User Story:</span> As a user, I can start a 25 minute pomodoro, and the timer will go off once 25 minutes has elapsed.",
        "<span class='text-info'>Bonus User Story:</span> As a user, I can reset the clock for my next pomodoro.",
        "<span class='text-info'>Bonus User Story:</span> As a user, I can customize the length of each pomodoro.",
        "Remember to use <a href='//github.com/FreeCodeCamp/freecodecamp/wiki/How-to-get-help-when-you-get-stuck' target='_blank'>Read-Search-Ask</a> if you get stuck.",
        "When you are finished, click the \"I've completed this challenge\" button and include a link to your CodePen. If you pair programmed, you should also include the Free Code Camp username of your pair.",
        "If you'd like immediate feedback on your project, click this button and paste in a link to your CodePen project. Otherwise, we'll review it before you start your nonprofit projects.<br><br><a class='btn btn-primary btn-block' href='https://twitter.com/intent/tweet?text=Check%20out%20the%20project%20I%20just%20built%20with%20%40FreeCodeCamp:%20%0A%20%23LearnToCode%20%23JavaScript' target='_blank'>Click here then add your link to your tweet's text</a>"
      ],
      "type": "zipline",
      "challengeType": 3,
      "tests": [],
      "nameCn": "",
      "descriptionCn": [],
      "nameFr": "",
      "descriptionFr": [],
      "nameRu": "",
      "descriptionRu": [],
      "nameEs": "",
      "descriptionEs": [],
      "namePt": "",
      "descriptionPt": []
    },
    {
      "id": "bd7158d8c442eddfaeb5bd1f",
      "title": "Use the Twitch.tv JSON API",
      "difficulty": 1.05,
      "challengeSeed": ["126411564"],
      "description": [
        "<span class='text-info'>Objective:</span> Build a <a href='http://codepen.io' target='_blank'>CodePen.io</a> app that successfully reverse-engineers this: <a href='http://codepen.io/GeoffStorbeck/full/GJKRxZ' target='_blank'>http://codepen.io/GeoffStorbeck/full/GJKRxZ</a>.",
        "<span class='text-info'>Rule #1:</span> Don't look at the example project's code on CodePen. Figure it out for yourself.",
        "<span class='text-info'>Rule #2:</span> You may use whichever libraries or APIs you need.",
        "<span class='text-info'>Rule #3:</span> Reverse engineer the example project's functionality, and also feel free to personalize it.",
        "Here are the <a href='http://en.wikipedia.org/wiki/User_story' target='_blank'>user stories</a> you must enable, and optional bonus user stories:",
        "<span class='text-info'>User Story:</span> As a user, I can see whether Free Code Camp is currently streaming on Twitch.tv.",
        "<span class='text-info'>User Story:</span> As a user, I can click the status output and be sent directly to the Free Code Camp's Twitch.tv channel.",
        "<span class='text-info'>User Story:</span> As a user, if Free Code Camp is streaming, I can see additional details about what they are streaming.",
        "<span class='text-info'>Bonus User Story:</span> As a user, I can search through the streams listed.",
        "<span class='text-info'>Hint:</span> Here's an example call to Twitch.tv's JSON API: <code>https://api.twitch.tv/kraken/streams/freecodecamp</code>.",
        "<span class='text-info'>Hint:</span> The relevant documentation about this API call is here: <a href='https://github.com/justintv/Twitch-API/blob/master/v3_resources/streams.md#get-streamschannel' target='_blank'>https://github.com/justintv/Twitch-API/blob/master/v3_resources/streams.md#get-streamschannel</a>.",
        "<span class='text-info'>Hint:</span> Here's an array of the Twitch.tv usernames of people who regularly stream coding: <code>[\"freecodecamp\", \"storbeck\", \"terakilobyte\", \"habathcx\",\"RobotCaleb\",\"comster404\",\"brunofin\",\"thomasballinger\",\"noobs2ninjas\",\"beohoff\"]</code>",
        "Remember to use <a href='//github.com/FreeCodeCamp/freecodecamp/wiki/How-to-get-help-when-you-get-stuck' target='_blank'>Read-Search-Ask</a> if you get stuck.",
        "When you are finished, click the \"I've completed this challenge\" button and include a link to your CodePen. If you pair programmed, you should also include the Free Code Camp username of your pair.",
        "If you'd like immediate feedback on your project, click this button and paste in a link to your CodePen project. Otherwise, we'll review it before you start your nonprofit projects.<br><br><a class='btn btn-primary btn-block' href='https://twitter.com/intent/tweet?text=Check%20out%20the%20project%20I%20just%20built%20with%20%40FreeCodeCamp:%20%0A%20%23LearnToCode%20%23JavaScript' target='_blank'>Click here then add your link to your tweet's text</a>"
      ],
      "type": "zipline",
      "challengeType": 3,
      "tests": [],
      "nameCn": "",
      "descriptionCn": [],
      "nameFr": "",
      "descriptionFr": [],
      "nameRu": "",
      "descriptionRu": [],
      "nameEs": "",
      "descriptionEs": [],
      "namePt": "",
      "descriptionPt": []
    }
  ]
}<|MERGE_RESOLUTION|>--- conflicted
+++ resolved
@@ -9,13 +9,7 @@
       "challengeSeed": ["125658022"],
       "description": [
         "Now you're ready to start our Zipline challenges. These front-end development challenges will give you many opportunities to apply the HTML, CSS, jQuery and JavaScript you've learned to build static (database-less) applications.",
-<<<<<<< HEAD
-         "Whatever you do, don't get discouraged! Remember to use <a href='//github.com/FreeCodeCamp/freecodecamp/wiki/How-to-get-help-when-you-get-stuck' target='_blank'>Read-Search-Post</a> if you get stuck.",
-=======
-        "For many of these challenges, you will be using JSON data from external API endpoints, such as Twitch.tv and Twitter. Note that you don't need to have a database to use these data.",
-        "The easiest way to manipulate these data is with <a href='http://api.jquery.com/jquery.getjson/' target='_blank'>jQuery $.getJSON()</a>.",
         "Whatever you do, don't get discouraged! Remember to use <a href='//github.com/FreeCodeCamp/freecodecamp/wiki/How-to-get-help-when-you-get-stuck' target='_blank'>Read-Search-Ask</a> if you get stuck.",
->>>>>>> 40b43370
         "We'll build these challenges using CodePen, a popular tool for creating, sharing, and discovering static web applications.",
         "Go to <a href='http://codepen.io' target='_blank'>http://codepen.io</a> and create an account.",
         "Click your user image in the top right corner, then click the \"New pen\" button that drops down.",
