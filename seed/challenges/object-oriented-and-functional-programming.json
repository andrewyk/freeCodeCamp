{
<<<<<<< HEAD
  "name": "Object Oriented and Functional Programming",
  "order" : 0.009,
=======
  "name": "Object Oriented and Functional Programming - Coming Soon",
  "order" : 0.010,
>>>>>>> 4ed041c0
  "challenges": [
  ]
}<|MERGE_RESOLUTION|>--- conflicted
+++ resolved
@@ -1,11 +1,6 @@
 {
-<<<<<<< HEAD
-  "name": "Object Oriented and Functional Programming",
-  "order" : 0.009,
-=======
   "name": "Object Oriented and Functional Programming - Coming Soon",
   "order" : 0.010,
->>>>>>> 4ed041c0
   "challenges": [
   ]
 }