--- conflicted
+++ resolved
@@ -221,15 +221,9 @@
       "title": "Title Case a Sentence",
       "difficulty": "1.05",
       "description": [
-<<<<<<< HEAD
         "Return the provided string with the first letter of each word capitalized. Make sure the rest of the word is in lower case.",
-        "For the purpose of this exercise, you should also capitalize connecting words like 'the' and 'of'.",
-        "Remember to use <a href='//github.com/FreeCodeCamp/freecodecamp/wiki/How-to-get-help-when-you-get-stuck' target='_blank'>Read-Search-Ask</a> if you get stuck. Write your own code."
-=======
-        "Return the provided string with the first letter of each word capitalized.",
         "For the purpose of this exercise, you should also capitalize connecting words like \"the\" and \"of\".",
         "Remember to use <a href=\"//github.com/FreeCodeCamp/freecodecamp/wiki/How-to-get-help-when-you-get-stuck\" target=\"_blank\">Read-Search-Ask</a> if you get stuck. Write your own code."
->>>>>>> 4f16b0e9
       ],
       "challengeSeed": [
         "function titleCase(str) {",
