--- conflicted
+++ resolved
@@ -25,16 +25,11 @@
                 h6
                     .col-xs-12.negative-15
                         span Posted #{timeAgo}
-<<<<<<< HEAD
-                        span &nbsp;by&nbsp;
+                        span &thinsp;by&thinsp;
                             a(href="/" + author.username)
                             |  @#{author.username}
                             |  &nbsp;·&nbsp;
                             a#reply-to-main-post Reply
-=======
-                        span &thinsp;by&thinsp;
-                            a(href="/" + author.username) @#{author.username}
->>>>>>> aacb0070
             .col-xs-10.col-xs-offset-1
                 p= description
     .col-xs-12#reply-area
