--- conflicted
+++ resolved
@@ -60,10 +60,7 @@
                 var challengeName = !{JSON.stringify(name)};
                 var passedCoursewareName = challengeName;
                 var prodOrDev = !{JSON.stringify(environment)};
-<<<<<<< HEAD
-=======
                 var challengeType = !{JSON.stringify(challengeType)};
->>>>>>> b00c5be4
                 var started = Math.floor(Date.now());
         .col-xs-12.col-sm-12.col-md-5.col-lg-6
             #mainEditorPanel
