extends ../layout-wide
block content
    script(src='/js/lib/codemirror/lib/codemirror.js')
    script(src='/js/lib/codemirror/addon/edit/closebrackets.js')
    script(src='/js/lib/codemirror/addon/edit/matchbrackets.js')
    script(src='/js/lib/codemirror/addon/lint/lint.js')
    script(src='/js/lib/codemirror/addon/lint/javascript-lint.js')
    script(src='/bower_components/jshint/dist/jshint.js')
    script(src='/js/lib/chai/chai.js')
    script(src='/js/lib/chai/chai-jquery.js')
    link(rel='stylesheet', href='/js/lib/codemirror/lib/codemirror.css')
    link(rel='stylesheet', href='/js/lib/codemirror/addon/lint/lint.css')
    link(rel='stylesheet', href='/js/lib/codemirror/theme/monokai.css')
    link(rel="stylesheet", href="http://fonts.googleapis.com/css?family=Ubuntu+Mono")
    script(src='/js/lib/codemirror/mode/javascript/javascript.js')
    script(src='/js/lib/jailed/jailed.js')
    script(src='/js/lib/coursewares/sandbox.js')
    script(src='/js/lib/codemirror/mode/xml/xml.js')
    script(src='/js/lib/codemirror/mode/css/css.js')
    script(src='/js/lib/codemirror/mode/htmlmixed/htmlmixed.js')
    .row.courseware-height
        .col-xs-12.col-sm-12.col-md-3.col-lg-3
            .well
                .row
                    .col-xs-12
                        h2.text-center= name
                        .bonfire-instructions
                            p.wrappable!= brief
                            #brief-instructions
                                #more-info.btn.btn-primary.btn-block.btn-primary-ghost
                                    span.ion-arrow-down-b
                                    | More information
                            #long-instructions.row.hide
                                .col-xs-12
                                    for sentence in details
                                        p.wrappable!= sentence
                                    #less-info.btn.btn-primary.btn-block.btn-primary-ghost
                                        span.ion-arrow-up-b
                                        | Less information
                br
            if (user)
                a.btn.btn-primary.btn-big.btn-block#next-courseware-button
                    |  Go to my next challenge
                    br
                    |  (ctrl + enter)
                if (user.sentSlackInvite)
                    .button-spacer
                    .btn-group.input-group.btn-group-justified
                        label.btn.btn-success#trigger-help-modal
                            i.fa.fa-medkit
                                | &nbsp; Help
                        label.btn.btn-success#trigger-issue-modal
                            i.fa.fa-bug
                                | &nbsp; Bug
                    .button-spacer
                script.
                    var userLoggedIn = true;
            else
                a.btn.btn-lg.signup-btn.btn-block(href='/login') Sign in so you can save your progress
                    script.
                        var userLoggedIn = false;
            .button-spacer
            ul#testSuite.list-group
            br
            script(type="text/javascript").
                $('#next-courseware-button').attr('disabled', 'disabled');
                var tests = !{JSON.stringify(tests)};
                var challengeSeed = !{JSON.stringify(challengeSeed)};
                var challenge_Id = !{JSON.stringify(challengeId)};
                var challenge_Name = !{JSON.stringify(name)};
                var prodOrDev = !{JSON.stringify(environment)};
                var challengeType = !{JSON.stringify(challengeType)};
                var started = Math.floor(Date.now());
        .col-xs-12.col-sm-12.col-md-5.col-lg-6
            #mainEditorPanel
                form.code
                    .form-group.codeMirrorView
                        textarea#codeEditor(autofocus=true, style='display: none;')
        .col-md-4.col-lg-3
            .hidden-xs.hidden-sm
                img.iphone-position.iframe-scroll(src="https://s3.amazonaws.com/freecodecamp/iphone6-frame.png")
            iframe.iphone.iframe-scroll#preview
        #complete-courseware-dialog.modal(tabindex='-1')
            .modal-dialog.animated.zoomIn.fast-animation
                .modal-content
                    .modal-header.challenge-list-header
                        = compliment
                        a.close.closing-x(href='#', data-dismiss='modal', aria-hidden='true') ×
                    .modal-body
                        .text-center
                            .animated.zoomInDown.delay-half
                                span.completion-icon.ion-checkmark-circled.text-primary
                            a.animated.fadeIn.btn.btn-lg.signup-btn.btn-block(href='/login') Sign in so you can save your progress
<<<<<<< HEAD
    script(src="/js/lib/coursewares/coursewaresHCJQFramework_0.1.3.js")
    include ../partials/challenge-modals
=======
    script(src="/js/lib/coursewares/coursewaresHCJQFramework_0.1.7.js")
>>>>>>> 1c76a104
<|MERGE_RESOLUTION|>--- conflicted
+++ resolved
@@ -91,9 +91,5 @@
                             .animated.zoomInDown.delay-half
                                 span.completion-icon.ion-checkmark-circled.text-primary
                             a.animated.fadeIn.btn.btn-lg.signup-btn.btn-block(href='/login') Sign in so you can save your progress
-<<<<<<< HEAD
-    script(src="/js/lib/coursewares/coursewaresHCJQFramework_0.1.3.js")
     include ../partials/challenge-modals
-=======
-    script(src="/js/lib/coursewares/coursewaresHCJQFramework_0.1.7.js")
->>>>>>> 1c76a104
+    script(src="/js/lib/coursewares/coursewaresHCJQFramework_0.1.7.js")