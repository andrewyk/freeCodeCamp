extends ../layout-wide
block content
    script(src='/js/lib/codemirror/lib/codemirror.js')
    script(src='/js/lib/codemirror/addon/edit/closebrackets.js')
    script(src='/js/lib/codemirror/addon/edit/matchbrackets.js')
    script(src='/js/lib/codemirror/addon/lint/lint.js')
    script(src='/js/lib/codemirror/addon/lint/javascript-lint.js')
    script(src='//ajax.aspnetcdn.com/ajax/jshint/r07/jshint.js')
    script(src='/js/lib/chai/chai.js')
    link(rel='stylesheet', href='/js/lib/codemirror/lib/codemirror.css')
    link(rel='stylesheet', href='/js/lib/codemirror/addon/lint/lint.css')
    link(rel='stylesheet', href='/js/lib/codemirror/theme/monokai.css')
    link(rel="stylesheet", href="http://fonts.googleapis.com/css?family=Ubuntu+Mono")
    script(src='/js/lib/codemirror/mode/javascript/javascript.js')
    script(src='/js/lib/jailed/jailed.js')
    script(src='/js/lib/bonfire/bonfireInit.js')
    .row
        .col-xs-12.col-sm-12.col-md-4.bonfire-top
            #testCreatePanel
                h1.text-center= name
                .well
                    .row
                        .col-xs-12
                            .bonfire-instructions
                                p= brief
                                #brief-instructions
                                    #more-info.btn.btn-primary.btn-block.btn-primary-ghost
                                        span.ion-arrow-down-b
                                        | More information
                                #long-instructions.row.hide
                                    .col-xs-12
                                        for sentence in details
                                            p!= sentence
                                        #less-info.btn.btn-primary.btn-block.btn-primary-ghost
                                            span.ion-arrow-up-b
                                            | Less information
                #submitButton.btn.btn-primary.btn-big.btn-block Run code (ctrl + enter)
                br
                form.code
                    .form-group.codeMirrorView
                        textarea#codeOutput(style='display: none;')
                br
                #testSuite
                br
                script(type="text/javascript").
                    var tests = !{JSON.stringify(tests)};
                    var challengeSeed = !{JSON.stringify(challengeSeed)};
                    var passedCoursewareHash = !{JSON.stringify(coursewareHash)};
                    var challengeName = !{JSON.stringify(name)};
<<<<<<< HEAD
                    var passedCoursewareName = challengeName;
                    var started = Math.floor(Date.now() / 1000);
=======
                    var started = Math.floor(Date.now());
>>>>>>> f7f7fb39
        .col-xs-12.col-sm-12.col-md-8
            #mainEditorPanel
                form.code
                    .form-group.codeMirrorView
                        textarea#codeEditor(autofocus=true, style='display: none;')
                script(src='/js/lib/coursewares/coursewaresJSFramework.js')
    #complete-courseware-dialog.modal(tabindex='-1')
        .modal-dialog.animated.zoomIn.fast-animation
            .modal-content
                .modal-header.challenge-list-header= compliment
                    a.close.closing-x(href='#', data-dismiss='modal', aria-hidden='true') ×
                .modal-body(ng-controller="pairedWithController")
                    .text-center
                        .animated.zoomInDown.delay-half
                            span.completion-icon.ion-checkmark-circled.text-primary
                    - if (user)
                        a.animated.fadeIn.btn.btn-lg.btn-primary.btn-block#next-courseware-button(name='_csrf', value=_csrf, ng-disabled='completedWithForm.$invalid && existingUser.length > 0') Go to my next challenge (ctrl + enter)
                        - if (points && points > 2)
                            a.animated.fadeIn.btn.btn-lg.btn-block.btn-twitter(href="https://twitter.com/intent/tweet?text=I%20just%20#{verb}%20%40FreeCodeCamp%20Bonfire:%20#{name}&url=http%3A%2F%2Ffreecodecamp.com/bonfires/#{dashedName}&hashtags=LearnToCode, JavaScript" target="_blank")
                                i.fa.fa-twitter &thinsp;
                                    = phrase
                    - else
                        a.animated.fadeIn.btn.btn-lg.signup-btn.btn-block(href='/login') Sign in so you can save your progress<|MERGE_RESOLUTION|>--- conflicted
+++ resolved
@@ -47,12 +47,7 @@
                     var challengeSeed = !{JSON.stringify(challengeSeed)};
                     var passedCoursewareHash = !{JSON.stringify(coursewareHash)};
                     var challengeName = !{JSON.stringify(name)};
-<<<<<<< HEAD
-                    var passedCoursewareName = challengeName;
-                    var started = Math.floor(Date.now() / 1000);
-=======
                     var started = Math.floor(Date.now());
->>>>>>> f7f7fb39
         .col-xs-12.col-sm-12.col-md-8
             #mainEditorPanel
                 form.code
