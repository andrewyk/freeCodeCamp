extends ../layout
block content
    script.
        var challengeName = 'Profile View';
    .col-xs-12.col-sm-12.col-md-12
        .panel.panel-info
            .panel-heading.text-center
                h1 #{username}'s portfolio
            .panel-body
                if (user && user.profile.username === username)
                    .col-xs-12
                        .text-center
                            a.btn.btn-big.btn-primary(href="/account") Update my public portfolio or manage my account
                        br
                .row
                    .col-xs-12
                        .col-xs-12.col-sm-12.col-md-5
                            if picture
                                img.img-center.img-responsive.public-profile-img(src=picture)
                            else
                                img.img-center.img-responsive.public-profile-img(src='https://s3.amazonaws.com/freecodecamp/camper-image-placeholder.png')
                            h1.text-center.negative-5
                                - if (twitterHandle)
                                    a.ion-social-twitter.text-primary(title="@#{username}'s Twitter Profile", href="http://twitter.com/#{twitterHandle}", target='_blank')
                                - if (githubProfile)
                                    a.ion-social-github.text-primary(title="@#{username}'s GitHub Profile", href=githubProfile, target='_blank')
                                - if (linkedinProfile)
                                    a.ion-social-linkedin.text-primary(title="@#{username}'s LinkedIn Profile", href=linkedinProfile, target='_blank')
                                - if (codepenProfile)
                                    a.ion-social-codepen.text-primary(title="@#{username}'s CodePen Profile", href=codepenProfile, target='_blank')
                        .visible-md.visible-lg
                            .col-xs-12.col-sm-12.col-md-4.text-justify
                                h1.flat-top.wrappable= name
                                h3.flat-top.bolded.wrappable= location
                                h4.flat-top.wrappable= bio
                        .visible-xs.visible-sm
                            .col-xs-12.col-sm-12.col-md-4.text-center
                                h1.flat-top.wrappable= name
                                h3.flat-top.bolded.wrappable= location
                                h4.flat-top.wrappable= bio
                        .col-xs-12.col-sm-12.col-md-3.text-center
                            .background-svg.img-center
                                .points-on-top
<<<<<<< HEAD
                                    = "[ " + progressTimestamps.length + " ]"
=======
                                    = "[ " + user.progressTimestamps.length + " ]"
>>>>>>> 03022c68


                .row
                    .col-xs-12
                        if (website1Title && website1Link && website1Image)
                            .row
                                .col-xs-12.col-md-5
                                    img.img-center.img-responsive.portfolio-image(src=website1Image, alt="@#{username}'s #{website1Title")
                                .col-xs-12.col-md-7
                                    h3.text-center.wrappable.flat-top= website1Title
                                    a.btn.btn-lg.btn-block.btn-info(href=website1Link, target='_blank')
                                        i.fa.icon-beaker
                                        | Try it out
                            br
                        if (website1Title && website1Link && !website1Image)
                            .col-xs-12.col-md-12
                                h3.text-center.wrappable.flat-top= website1Title
                                a.btn.btn-lg.btn-block.btn-info(href=website1Link, target='_blank')
                                    i.fa.icon-beaker
                                    | Try it out
                                br
                        if (website2Title && website2Link && website2Image)
                            .row
                                .col-xs-12.col-md-5
                                    img.img-responsive.portfolio-image.img-center(src=website2Image, alt="@#{username}'s #{website2Title")
                                .col-xs-12.col-md-7
                                    h3.text-center.wrappable.flat-top= website2Title
                                    a.btn.btn-lg.btn-block.btn-info(href=website2Link, target='_blank')
                                        i.fa.icon-beaker
                                        | Try it out
                            br
                        if (website2Title && website2Link && !website2Image)
                            .col-xs-12.col-md-12
                                h3.text-center.wrappable.flat-top= website2Title
                                a.btn.btn-lg.btn-block.btn-info(href=website2Link, target='_blank')
                                    i.fa.icon-beaker
                                    | Try it out
                                br
                        if (website3Title && website3Link && website3Image)
                            .row
                                .col-xs-12.col-md-5
                                    img.img-responsive.portfolio-image.img-center(src=website3Image, alt="@#{username}'s #{website1Title")
                                .col-xs-12.col-md-7
                                    h3.text-center.wrappable.flat-top= website3Title
                                    a.btn.btn-lg.btn-block.btn-info(href=website3Link, target='_blank')
                                        i.fa.icon-beaker
                                        | Try it out
                        if (website3Title && website3Link && !website3Image)
                            .col-xs-12.col-md-12
                                h3.text-center.wrappable.flat-top= website3Title
                                a.btn.btn-lg.btn-block.btn-info(href=website3Link, target='_blank')
                                    i.fa.icon-beaker
                                    | Try it out

<<<<<<< HEAD
                    html.
                        <script type="text/javascript" src="//d3js.org/d3.v3.min.js"></script>
                        <script type="text/javascript" src="//cdn.jsdelivr.net/cal-heatmap/3.3.10/cal-heatmap.min.js"></script>
                        <link rel="stylesheet" href="//cdn.jsdelivr.net/cal-heatmap/3.3.10/cal-heatmap.css" />

                    .col-xs-12
                        #cal-heatmap
=======
                    .hidden-xs.col-sm-12
                        #cal-heatmap.img-center
                            script(src="//d3js.org/d3.v3.min.js")
                            script(src="//cdn.jsdelivr.net/cal-heatmap/3.3.10/cal-heatmap.min.js")
                            link(rel="stylesheet", href="//cdn.jsdelivr.net/cal-heatmap/3.3.10/cal-heatmap.css")
>>>>>>> 03022c68
                            script.
                                var cal = new CalHeatMap();
                                var calendar = !{JSON.stringify(calender)};
                                cal.init({
                                    itemSelector: "#cal-heatmap",
                                    domain: "month",
                                    subDomain: "day",
                                    data: calendar,
                                    cellSize: 15,
<<<<<<< HEAD
=======
                                    align: 'center',
>>>>>>> 03022c68
                                    cellRadius: 3,
                                    cellPadding: 2,
                                    tooltip: true,
                                    range: 4,
                                    start: new Date().setDate(new Date().getDate() - 90),
                                    legendColors: ["#cccccc", "#215f1e"],
                                    legend: [1, 2, 3]
                                });<|MERGE_RESOLUTION|>--- conflicted
+++ resolved
@@ -41,11 +41,7 @@
                         .col-xs-12.col-sm-12.col-md-3.text-center
                             .background-svg.img-center
                                 .points-on-top
-<<<<<<< HEAD
-                                    = "[ " + progressTimestamps.length + " ]"
-=======
                                     = "[ " + user.progressTimestamps.length + " ]"
->>>>>>> 03022c68
 
 
                 .row
@@ -100,21 +96,11 @@
                                     i.fa.icon-beaker
                                     | Try it out
 
-<<<<<<< HEAD
-                    html.
-                        <script type="text/javascript" src="//d3js.org/d3.v3.min.js"></script>
-                        <script type="text/javascript" src="//cdn.jsdelivr.net/cal-heatmap/3.3.10/cal-heatmap.min.js"></script>
-                        <link rel="stylesheet" href="//cdn.jsdelivr.net/cal-heatmap/3.3.10/cal-heatmap.css" />
-
-                    .col-xs-12
-                        #cal-heatmap
-=======
                     .hidden-xs.col-sm-12
                         #cal-heatmap.img-center
                             script(src="//d3js.org/d3.v3.min.js")
                             script(src="//cdn.jsdelivr.net/cal-heatmap/3.3.10/cal-heatmap.min.js")
                             link(rel="stylesheet", href="//cdn.jsdelivr.net/cal-heatmap/3.3.10/cal-heatmap.css")
->>>>>>> 03022c68
                             script.
                                 var cal = new CalHeatMap();
                                 var calendar = !{JSON.stringify(calender)};
@@ -124,10 +110,7 @@
                                     subDomain: "day",
                                     data: calendar,
                                     cellSize: 15,
-<<<<<<< HEAD
-=======
                                     align: 'center',
->>>>>>> 03022c68
                                     cellRadius: 3,
                                     cellPadding: 2,
                                     tooltip: true,
