extends ../layout
block content
<<<<<<< HEAD
  .panel
      .text-center
        h3 Sign in to Free Code Camp with any of these social network accounts:
        a.btn.btn-lg.btn-linkedin.btn-social(href='/auth/linkedin')
            i.fa.fa-linkedin
            | Sign in with LinkedIn
        .ten-pixel-break
        a.btn.btn-lg.btn-twitter.btn-social(href='/auth/twitter')
            i.fa.fa-twitter
            | Sign in with Twitter
      br
      br
    //    a.btn.btn-block.btn-facebook.btn-social(href='/auth/facebook')
    //        i.fa.fa-facebook
    //        | Sign in with Facebook
=======
  .page-header
    h3 Sign in
  form(method='POST')
    input(type='hidden', name='_csrf', value=_csrf)
    .col-sm-8.col-sm-offset-2
      .form-group
        label.control-label(for='email') Email
        input.form-control(type='email', name='email', id='email', placeholder='Email', autofocus=true)
      .form-group
        label.control-label(for='password') Password
        input.form-control(type='password', name='password', id='password', placeholder='Password')
      .form-group
        button.btn.btn-primary(type='submit')
          span.ion-android-hand
          | Login
        a.btn.btn-link(href='/forgot') Forgot your password?
      hr
      a.btn.btn-block.btn-facebook.btn-social(href='/auth/facebook')
        i.fa.fa-facebook
        | Sign in with Facebook
      a.btn.btn-block.btn-twitter.btn-social(href='/auth/twitter')
        i.fa.fa-twitter
        | Sign in with Twitter
      a.btn.btn-block.btn-google-plus.btn-social(href='/auth/google')
        i.fa.fa-google-plus
        | Sign in with Google
      a.btn.btn-block.btn-github.btn-social(href='/auth/github')
        i.fa.fa-github
        | Sign in with GitHub
      a.btn.btn-block.btn-linkedin.btn-social(href='/auth/linkedin')
        i.fa.fa-linkedin
        | Sign in with LinkedIn
      a.btn.btn-block.btn-instagram.btn-social(href='/auth/instagram')
        i.fa.fa-instagram
        | Sign in with Instagram
>>>>>>> d2a82067
<|MERGE_RESOLUTION|>--- conflicted
+++ resolved
@@ -1,55 +1,38 @@
 extends ../layout
 block content
-<<<<<<< HEAD
   .panel
       .text-center
-        h3 Sign in to Free Code Camp with any of these social network accounts:
-        a.btn.btn-lg.btn-linkedin.btn-social(href='/auth/linkedin')
-            i.fa.fa-linkedin
-            | Sign in with LinkedIn
-        .ten-pixel-break
-        a.btn.btn-lg.btn-twitter.btn-social(href='/auth/twitter')
-            i.fa.fa-twitter
-            | Sign in with Twitter
-      br
-      br
-    //    a.btn.btn-block.btn-facebook.btn-social(href='/auth/facebook')
-    //        i.fa.fa-facebook
-    //        | Sign in with Facebook
-=======
-  .page-header
-    h3 Sign in
-  form(method='POST')
-    input(type='hidden', name='_csrf', value=_csrf)
-    .col-sm-8.col-sm-offset-2
-      .form-group
-        label.control-label(for='email') Email
-        input.form-control(type='email', name='email', id='email', placeholder='Email', autofocus=true)
-      .form-group
-        label.control-label(for='password') Password
-        input.form-control(type='password', name='password', id='password', placeholder='Password')
-      .form-group
-        button.btn.btn-primary(type='submit')
-          span.ion-android-hand
-          | Login
-        a.btn.btn-link(href='/forgot') Forgot your password?
-      hr
-      a.btn.btn-block.btn-facebook.btn-social(href='/auth/facebook')
-        i.fa.fa-facebook
-        | Sign in with Facebook
-      a.btn.btn-block.btn-twitter.btn-social(href='/auth/twitter')
-        i.fa.fa-twitter
-        | Sign in with Twitter
-      a.btn.btn-block.btn-google-plus.btn-social(href='/auth/google')
-        i.fa.fa-google-plus
-        | Sign in with Google
-      a.btn.btn-block.btn-github.btn-social(href='/auth/github')
-        i.fa.fa-github
-        | Sign in with GitHub
-      a.btn.btn-block.btn-linkedin.btn-social(href='/auth/linkedin')
-        i.fa.fa-linkedin
-        | Sign in with LinkedIn
-      a.btn.btn-block.btn-instagram.btn-social(href='/auth/instagram')
-        i.fa.fa-instagram
-        | Sign in with Instagram
->>>>>>> d2a82067
+        h3 Sign in to Free Code Camp with your email/password or any of these social network accounts:
+        form(method='POST')
+          input(type='hidden', name='_csrf', value=_csrf)
+          .col-sm-8.col-sm-offset-2
+            .form-group
+              label.control-label(for='email') Email
+              input.form-control(type='email', name='email', id='email', placeholder='Email', autofocus=true)
+            .form-group
+              label.control-label(for='password') Password
+              input.form-control(type='password', name='password', id='password', placeholder='Password')
+            .form-group
+              button.btn.btn-primary(type='submit')
+                span.ion-android-hand
+                | Login
+              a.btn.btn-link(href='/forgot') Forgot your password?
+            hr
+            a.btn.btn-block.btn-facebook.btn-social(href='/auth/facebook')
+              i.fa.fa-facebook
+              | Sign in with Facebook
+            a.btn.btn-block.btn-twitter.btn-social(href='/auth/twitter')
+              i.fa.fa-twitter
+              | Sign in with Twitter
+            a.btn.btn-block.btn-google-plus.btn-social(href='/auth/google')
+              i.fa.fa-google-plus
+              | Sign in with Google
+            a.btn.btn-block.btn-github.btn-social(href='/auth/github')
+              i.fa.fa-github
+              | Sign in with GitHub
+            a.btn.btn-block.btn-linkedin.btn-social(href='/auth/linkedin')
+              i.fa.fa-linkedin
+              | Sign in with LinkedIn
+            a.btn.btn-block.btn-instagram.btn-social(href='/auth/instagram')
+              i.fa.fa-instagram
+              | Sign in with Instagram