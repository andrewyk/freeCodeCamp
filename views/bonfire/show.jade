--- conflicted
+++ resolved
@@ -77,11 +77,7 @@
                                             span.ion-arrow-up-b
                                             | Less information
                 #submitButton.btn.btn-primary.btn-big.btn-block Run code (ctrl + enter)
-<<<<<<< HEAD
-                #showAllButton.btn.btn-info.btn-big.btn-block Show all coding challenges
-=======
                 #showAllButton.btn.btn-info.btn-big.btn-block Show all bonfires
->>>>>>> 94b6cae3
                 br
                 form.code
                     .form-group.codeMirrorView
