extends ../layout-wide
block content

    script(src='/js/lib/codemirror/lib/codemirror.js')
    script(src='/js/lib/codemirror/addon/edit/closebrackets.js')
    script(src='/js/lib/codemirror/addon/edit/matchbrackets.js')
    script(src='/js/lib/codemirror/addon/lint/lint.js')
    script(src='/js/lib/codemirror/addon/lint/javascript-lint.js')
    script(src='//ajax.aspnetcdn.com/ajax/jshint/r07/jshint.js')
    script(src='/js/lib/chai/chai.js')
    link(rel='stylesheet', href='/js/lib/codemirror/lib/codemirror.css')
    link(rel='stylesheet', href='/js/lib/codemirror/addon/lint/lint.css')
    link(rel='stylesheet', href='/js/lib/codemirror/theme/monokai.css')
    link(rel="stylesheet", href="http://fonts.googleapis.com/css?family=Ubuntu+Mono")
    script(src='/js/lib/codemirror/mode/javascript/javascript.js')
    script(src='/js/lib/jailed/jailed.js')
    script(src='/js/lib/bonfire/bonfireInit.js')


    .row
        .col-xs-12.col-sm-12.col-md-4.bonfire-top
            #testCreatePanel
                h1.text-center= name
                h2.text-center.bonfire-flames
                    if (difficulty == "0")
                        i.ion-ios-flame-outline
                        i.ion-ios-flame-outline
                        i.ion-ios-flame-outline
                        i.ion-ios-flame-outline
                        i.ion-ios-flame-outline
                    if (difficulty == "1")
                        i.ion-ios-flame
                        i.ion-ios-flame-outline
                        i.ion-ios-flame-outline
                        i.ion-ios-flame-outline
                        i.ion-ios-flame-outline
                    if (difficulty == "2")
                        i.ion-ios-flame
                        i.ion-ios-flame
                        i.ion-ios-flame-outline
                        i.ion-ios-flame-outline
                        i.ion-ios-flame-outline
                    if (difficulty == "3")
                        i.ion-ios-flame
                        i.ion-ios-flame
                        i.ion-ios-flame
                        i.ion-ios-flame-outline
                        i.ion-ios-flame-outline
                    if (difficulty == "4")
                        i.ion-ios-flame
                        i.ion-ios-flame
                        i.ion-ios-flame
                        i.ion-ios-flame
                        i.ion-ios-flame-outline
                    if (difficulty == "5")
                        i.ion-ios-flame
                        i.ion-ios-flame
                        i.ion-ios-flame
                        i.ion-ios-flame
                        i.ion-ios-flame
                .well
                    .row
                        .col-xs-12
                            .bonfire-instructions
                                p= brief
                                #brief-instructions
                                    .text-center
                                        button#more-info.btn.btn-info
                                            span.ion-help-circled
                                            | More information
                                #long-instructions.row.hide
                                    .col-xs-12
                                        for sentence in details
                                            p!= sentence
                                        .text-center
                                            button#less-info.btn.btn-info
                                                span.ion-help-circled
                                                | Less information
                #submitButton.btn.btn-primary.btn-big.btn-block Run code (ctrl + enter)
                br
                form.code
                    .form-group.codeMirrorView
                        textarea#codeOutput
                br
                #testSuite
                br
                script(type="text/javascript").
                    var tests = !{JSON.stringify(tests)};
                    var challengeSeed = !{JSON.stringify(challengeSeed)};
                    var challengeEntryPoint = !{JSON.stringify(challengeEntryPoint)};
                    var passedBonfireHash = !{JSON.stringify(bonfireHash)};
                    var bonfireName = !{JSON.stringify(name)};
                    var started = Math.floor(Date.now() / 1000);
        .col-xs-12.col-sm-12.col-md-8
            #mainEditorPanel
                form.code
                    .form-group.codeMirrorView
                        textarea#codeEditor(autofocus=true)
                script(src='/js/lib/bonfire/bonfireFramework.js')



    #complete-bonfire-dialog.modal(tabindex='-1')
        .modal-dialog.animated.zoomIn.fast-animation
            .modal-content
                .modal-header.challenge-list-header= compliment
                    a.close.closing-x(href='#', data-dismiss='modal', aria-hidden='true') ×
                .modal-body(ng-controller="pairedWithController")
                    .text-center
                        .animated.zoomInDown.delay-half
                            span.completion-icon.ion-checkmark-circled.text-primary
                    - if (cc)
                        form.form-horizontal(novalidate='novalidate', name='completedWithForm')
                            .form-group.text-center
                                .col-xs-10.col-xs-offset-1.col-sm-8.col-sm-offset-2.col-md-8.col-md-offset-2.animated.fadeIn
                                    // extra field to distract password tools like lastpass from injecting css into our username field
                                    input.form-control(ng-show="false")
                                    input.form-control#completed-with(name="existingUser", placeholder="If you paired, enter your pair's username here", existing-username='', ng-model="existingUser", autofocus)
                                .col-xs-10.col-xs-offset-1.col-sm-8.col-sm-offset-2.col-md-8.col-md-offset-2(ng-cloak, ng-show="completedWithForm.$error.exists && !completedWithForm.existingUser.$pristine && existingUser.length > 0")
                                    alert(type='danger')
                                        span.ion-close-circled
                                        | Username not found

                        a.animated.fadeIn.btn.btn-lg.btn-primary.btn-block.next-bonfire-button(name='_csrf', value=_csrf, ng-disabled='completedWithForm.$invalid && existingUser.length > 0') Take me to my next challenge


                        - if (points && points > 2)
                            a.animated.fadeIn.btn.btn-lg.btn-block.btn-twitter(href="https://twitter.com/intent/tweet?text=I%20just%20#{verb}%20%40FreeCodeCamp%20Bonfire:%20#{name}&url=http%3A%2F%2Ffreecodecamp.com/bonfires/#{dashedName}&hashtags=LearnToCode, JavaScript" target="_blank")
                                i.fa.fa-twitter &nbsp;
                                    = phrase
                    - else
                        a.animated.fadeIn.btn.btn-lg.signup-btn.btn-block(href='/login') Sign in so you can save your progress

<<<<<<< HEAD
    //#all-bonfires-dialog.modal(tabindex='-1')
    //    .modal-dialog.animated.fadeInUp.fast-animation
    //        .modal-content
    //            .modal-header.challenge-list-header Bonfires
    //                a.close.closing-x(href='#', data-dismiss='modal', aria-hidden='true') ×
    //            .modal-body
    //                include ../partials/bonfires
=======
    #all-bonfires-dialog.modal(tabindex='-1')
        .modal-dialog.animated.fadeInUp.fast-animation
            .modal-content
                .modal-header.challenge-list-header Bonfires
                    a.close.closing-x(href='#', data-dismiss='modal', aria-hidden='true') ×
                .modal-body
                    //
                        include ../partials/bonfires
>>>>>>> a487e8c7
<|MERGE_RESOLUTION|>--- conflicted
+++ resolved
@@ -131,7 +131,6 @@
                     - else
                         a.animated.fadeIn.btn.btn-lg.signup-btn.btn-block(href='/login') Sign in so you can save your progress
 
-<<<<<<< HEAD
     //#all-bonfires-dialog.modal(tabindex='-1')
     //    .modal-dialog.animated.fadeInUp.fast-animation
     //        .modal-content
@@ -139,13 +138,3 @@
     //                a.close.closing-x(href='#', data-dismiss='modal', aria-hidden='true') ×
     //            .modal-body
     //                include ../partials/bonfires
-=======
-    #all-bonfires-dialog.modal(tabindex='-1')
-        .modal-dialog.animated.fadeInUp.fast-animation
-            .modal-content
-                .modal-header.challenge-list-header Bonfires
-                    a.close.closing-x(href='#', data-dismiss='modal', aria-hidden='true') ×
-                .modal-body
-                    //
-                        include ../partials/bonfires
->>>>>>> a487e8c7
