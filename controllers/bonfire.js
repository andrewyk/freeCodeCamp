--- conflicted
+++ resolved
@@ -1,11 +1,6 @@
 var _ = require('lodash'),
-<<<<<<< HEAD
-    debug = require('debug')('freecc:cntr:bonfires');
+debug = require('debug')('freecc:cntr:bonfires');
 //    bonfire = require('./../models/Bonfire');
-=======
-    debug = require('debug')('freecc:cntr:bonfires'),
-    bonfire = require('./../models/Bonfire');
->>>>>>> bf1d8cd8
 
 /**
  * Bonfire controller
