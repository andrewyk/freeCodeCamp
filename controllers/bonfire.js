var _ = require('lodash'),
  debug = require('debug')('freecc:cntr:bonfires'),
  Bonfire = require('./../models/Bonfire'),
  User = require('./../models/User'),
  resources = require('./resources'),
<<<<<<< HEAD
  R = require('ramda');
  MDNlinks = require('./../seed_data/bonfireMDNlinks');
=======
  MDNlinks = require('./../seed_data/bonfireMDNlinks'),
  R = require('ramda');
>>>>>>> b00c5be4

/**
 * Bonfire controller
 */

exports.showAllBonfires = function(req, res) {
  var completedBonfires = req.user.completedBonfires.map(function(elem) {
    return elem._id;
  });

  var noDuplicateBonfires = R.uniq(completedBonfires);
  var data = {};
  data.bonfireList = resources.allBonfireNames();
  data.completedList = noDuplicateBonfires;
  res.send(data);
};

exports.index = function(req, res) {
  res.render('bonfire/show.jade', {
    completedWith: null,
    title: 'Bonfire Playground',
    name: 'Bonfire Playground',
    difficulty: 0,
    brief: 'Feel free to play around!',
    details: '',
    tests: [],
    challengeSeed: '',
    cc: req.user ? req.user.bonfiresHash : undefined,
    progressTimestamps: req.user ? req.user.progressTimestamps : undefined,
    verb: resources.randomVerb(),
    phrase: resources.randomPhrase(),
    compliments: resources.randomCompliment(),
    bonfires: [],
    bonfireHash: 'test'

  });
};

exports.returnNextBonfire = function(req, res, next) {
  if (!req.user) {
    return res.redirect('../bonfires/meet-bonfire');
  }
  var completed = req.user.completedBonfires.map(function (elem) {
    return elem._id;
  });

  req.user.uncompletedBonfires = resources.allBonfireIds().filter(function (elem) {
    if (completed.indexOf(elem) === -1) {
      return elem;
    }
  });
  req.user.save();
<<<<<<< HEAD

  var uncompletedBonfires = req.user.uncompletedBonfires;

=======

  var uncompletedBonfires = req.user.uncompletedBonfires;

>>>>>>> b00c5be4
  var displayedBonfires =  Bonfire.find({'_id': uncompletedBonfires[0]});
  displayedBonfires.exec(function(err, bonfire) {
    if (err) {
      return next(err);
    }
    bonfire = bonfire.pop();
    if (bonfire === undefined) {
      req.flash('errors', {
        msg: "It looks like you've completed all the bonfires we have available. Good job!"
      });
      return res.redirect('../bonfires/meet-bonfire');
    }
    var nameString = bonfire.name.toLowerCase().replace(/\s/g, '-');
    return res.redirect('../bonfires/' + nameString);
  });
};

exports.returnIndividualBonfire = function(req, res, next) {
  var dashedName = req.params.bonfireName;

  var bonfireName = dashedName.replace(/\-/g, ' ');

  Bonfire.find({'name': new RegExp(bonfireName, 'i')}, function(err, bonfire) {
    if (err) {
      next(err);
    }
<<<<<<< HEAD


    if (bonfire.length < 1) {
      req.flash('errors', {
        msg: "404: We couldn't find a bonfire with that name. Please double check the name."
      });

=======


    if (bonfire.length < 1) {
      req.flash('errors', {
        msg: "404: We couldn't find a bonfire with that name. Please double check the name."
      });

>>>>>>> b00c5be4
      return res.redirect('/bonfires');
    }

    bonfire = bonfire.pop();
    var dashedNameFull = bonfire.name.toLowerCase().replace(/\s/g, '-');
    if (dashedNameFull != dashedName) {
      return res.redirect('../bonfires/' + dashedNameFull);
    }
    res.render('bonfire/show', {
<<<<<<< HEAD
        completedWith: null,
        title: bonfire.name,
        dashedName: dashedName,
        name: bonfire.name,
        difficulty: Math.floor(+bonfire.difficulty),
        brief: bonfire.description[0],
        details: bonfire.description.slice(1),
        tests: bonfire.tests,
        challengeSeed: bonfire.challengeSeed,
        cc: !!req.user,
        points: req.user ? req.user.points : undefined,
        verb: resources.randomVerb(),
        phrase: resources.randomPhrase(),
        compliment: resources.randomCompliment(),
        bonfires: bonfire,
        bonfireHash: bonfire._id,
        MDNkeys: bonfire.MDNlinks,
        MDNlinks: getMDNlinks(bonfire.MDNlinks)
=======
      completedWith: null,
      title: bonfire.name,
      dashedName: dashedName,
      name: bonfire.name,
      difficulty: Math.floor(+bonfire.difficulty),
      brief: bonfire.description[0],
      details: bonfire.description.slice(1),
      tests: bonfire.tests,
      challengeSeed: bonfire.challengeSeed,
      cc: !!req.user,
      points: req.user ? req.user.points : undefined,
      verb: resources.randomVerb(),
      phrase: resources.randomPhrase(),
      compliment: resources.randomCompliment(),
      bonfires: bonfire,
      bonfireHash: bonfire._id,
      MDNkeys: bonfire.MDNlinks,
      MDNlinks: getMDNlinks(bonfire.MDNlinks)
>>>>>>> b00c5be4
    });
  });
};

/**
 * Bonfire Generator
 * @param req Request Object
 * @param res Response Object
 * @returns void
 */

exports.returnGenerator = function(req, res) {
  res.render('bonfire/generator', {
    title: null,
    name: null,
    difficulty: null,
    brief: null,
    details: null,
    tests: null,
    challengeSeed: null,
    bonfireHash: randomString()
  });
};

/**
 * Post for bonfire generation
 */

function randomString() {
  var chars = '0123456789abcdef';
  var string_length = 23;
  var randomstring = 'a';
  for (var i = 0; i < string_length; i++) {
    var rnum = Math.floor(Math.random() * chars.length);
    randomstring += chars.substring(rnum, rnum + 1);
  }
  return randomstring;
}

/**
 * Helper function to populate the MDN links array.
 */

function getMDNlinks(links) {
  // takes in an array of links, which are strings
  var populatedLinks = [];

  // for each key value, push the corresponding link from the MDNlinks object into a new array
  links.forEach(function(value, index) {
    populatedLinks.push(MDNlinks[value]);
  });

  return populatedLinks;

};

/**
 *
 */

exports.testBonfire = function(req, res) {
  var bonfireName = req.body.name,
<<<<<<< HEAD
      bonfireTests = req.body.tests,
      bonfireDifficulty = req.body.difficulty,
      bonfireDescription = req.body.description,
      bonfireChallengeSeed = req.body.challengeSeed;
      bonfireTests = bonfireTests.split('\r\n');
      bonfireDescription = bonfireDescription.split('\r\n');
      bonfireTests.filter(getRidOfEmpties);
      bonfireDescription.filter(getRidOfEmpties);
      bonfireChallengeSeed = bonfireChallengeSeed.replace('\r', '');
=======
    bonfireTests = req.body.tests,
    bonfireDifficulty = req.body.difficulty,
    bonfireDescription = req.body.description,
    bonfireChallengeSeed = req.body.challengeSeed;
  bonfireTests = bonfireTests.split('\r\n');
  bonfireDescription = bonfireDescription.split('\r\n');
  bonfireTests.filter(getRidOfEmpties);
  bonfireDescription.filter(getRidOfEmpties);
  bonfireChallengeSeed = bonfireChallengeSeed.replace('\r', '');
>>>>>>> b00c5be4

  res.render('bonfire/show', {
    completedWith: null,
    title: bonfireName,
    name: bonfireName,
    difficulty: +bonfireDifficulty,
    brief: bonfireDescription[0],
    details: bonfireDescription.slice(1),
    tests: bonfireTests,
    challengeSeed: bonfireChallengeSeed,
    cc: req.user ? req.user.bonfiresHash : undefined,
    progressTimestamps: req.user ? req.user.progressTimestamps : undefined,
    verb: resources.randomVerb(),
    phrase: resources.randomPhrase(),
    compliment: resources.randomCompliment(),
    bonfires: [],
    bonfireHash: 'test'
  });
};

function getRidOfEmpties(elem) {
  if (elem.length > 0) {
    return elem;
  }
}

exports.publicGenerator = function(req, res) {
  res.render('bonfire/public-generator');
};

exports.generateChallenge = function(req, res) {
  var bonfireName = req.body.name,
<<<<<<< HEAD
      bonfireTests = req.body.tests,
      bonfireDifficulty = req.body.difficulty,
      bonfireDescription = req.body.description,
      bonfireChallengeSeed = req.body.challengeSeed;
      bonfireTests = bonfireTests.split('\r\n');
      bonfireDescription = bonfireDescription.split('\r\n');
      bonfireTests.filter(getRidOfEmpties);
      bonfireDescription.filter(getRidOfEmpties);
      bonfireChallengeSeed = bonfireChallengeSeed.replace('\r', '');
=======
    bonfireTests = req.body.tests,
    bonfireDifficulty = req.body.difficulty,
    bonfireDescription = req.body.description,
    bonfireChallengeSeed = req.body.challengeSeed;
  bonfireTests = bonfireTests.split('\r\n');
  bonfireDescription = bonfireDescription.split('\r\n');
  bonfireTests.filter(getRidOfEmpties);
  bonfireDescription.filter(getRidOfEmpties);
  bonfireChallengeSeed = bonfireChallengeSeed.replace('\r', '');
>>>>>>> b00c5be4


  var response = {
    _id: randomString(),
    name: bonfireName,
    difficulty: bonfireDifficulty,
    description: bonfireDescription,
    challengeSeed: bonfireChallengeSeed,
    tests: bonfireTests
  };
  res.send(response);
};

exports.completedBonfire = function (req, res, next) {
  var isCompletedWith = req.body.bonfireInfo.completedWith || '';
  var isCompletedDate = Math.round(+new Date());
  var bonfireHash = req.body.bonfireInfo.bonfireHash;
  var isSolution = req.body.bonfireInfo.solution;

  if (isCompletedWith) {
    var paired = User.find({'profile.username': isCompletedWith
      .toLowerCase()}).limit(1);
    paired.exec(function (err, pairedWith) {
      if (err) {
        return next(err);
      } else {
        var index = req.user.uncompletedBonfires.indexOf(bonfireHash);
        if (index > -1) {
          req.user.progressTimestamps.push(Date.now() || 0);
          req.user.uncompletedBonfires.splice(index, 1);
        }
        pairedWith = pairedWith.pop();

        index = pairedWith.uncompletedBonfires.indexOf(bonfireHash);
        if (index > -1) {
          pairedWith.progressTimestamps.push(Date.now() || 0);
          pairedWith.uncompletedBonfires.splice(index, 1);

        }

        pairedWith.completedBonfires.push({
          _id: bonfireHash,
          completedWith: req.user._id,
          completedDate: isCompletedDate,
          solution: isSolution
        });

        req.user.completedBonfires.push({
          _id: bonfireHash,
          completedWith: pairedWith._id,
          completedDate: isCompletedDate,
          solution: isSolution
        });

        req.user.save(function (err, user) {
          if (err) {
            return next(err);
          }
          pairedWith.save(function (err, paired) {
            if (err) {
              return next(err);
            }
            if (user && paired) {
              res.send(true);
            }
          });
        });
      }
    });
  } else {
    req.user.completedBonfires.push({
      _id: bonfireHash,
      completedWith: null,
      completedDate: isCompletedDate,
      solution: isSolution
    });

    var index = req.user.uncompletedBonfires.indexOf(bonfireHash);
    if (index > -1) {

      req.user.progressTimestamps.push(Date.now() || 0);
      req.user.uncompletedBonfires.splice(index, 1);
    }

    req.user.save(function (err, user) {
      if (err) {
        return next(err);
      }
      if (user) {
        debug('Saving user');
        res.send(true);
      }
    });
  }
};<|MERGE_RESOLUTION|>--- conflicted
+++ resolved
@@ -3,13 +3,9 @@
   Bonfire = require('./../models/Bonfire'),
   User = require('./../models/User'),
   resources = require('./resources'),
-<<<<<<< HEAD
+  MDNlinks = require('./../seed_data/bonfireMDNlinks'),
   R = require('ramda');
   MDNlinks = require('./../seed_data/bonfireMDNlinks');
-=======
-  MDNlinks = require('./../seed_data/bonfireMDNlinks'),
-  R = require('ramda');
->>>>>>> b00c5be4
 
 /**
  * Bonfire controller
@@ -62,15 +58,9 @@
     }
   });
   req.user.save();
-<<<<<<< HEAD
 
   var uncompletedBonfires = req.user.uncompletedBonfires;
 
-=======
-
-  var uncompletedBonfires = req.user.uncompletedBonfires;
-
->>>>>>> b00c5be4
   var displayedBonfires =  Bonfire.find({'_id': uncompletedBonfires[0]});
   displayedBonfires.exec(function(err, bonfire) {
     if (err) {
@@ -97,7 +87,6 @@
     if (err) {
       next(err);
     }
-<<<<<<< HEAD
 
 
     if (bonfire.length < 1) {
@@ -105,15 +94,6 @@
         msg: "404: We couldn't find a bonfire with that name. Please double check the name."
       });
 
-=======
-
-
-    if (bonfire.length < 1) {
-      req.flash('errors', {
-        msg: "404: We couldn't find a bonfire with that name. Please double check the name."
-      });
-
->>>>>>> b00c5be4
       return res.redirect('/bonfires');
     }
 
@@ -123,7 +103,6 @@
       return res.redirect('../bonfires/' + dashedNameFull);
     }
     res.render('bonfire/show', {
-<<<<<<< HEAD
         completedWith: null,
         title: bonfire.name,
         dashedName: dashedName,
@@ -142,26 +121,6 @@
         bonfireHash: bonfire._id,
         MDNkeys: bonfire.MDNlinks,
         MDNlinks: getMDNlinks(bonfire.MDNlinks)
-=======
-      completedWith: null,
-      title: bonfire.name,
-      dashedName: dashedName,
-      name: bonfire.name,
-      difficulty: Math.floor(+bonfire.difficulty),
-      brief: bonfire.description[0],
-      details: bonfire.description.slice(1),
-      tests: bonfire.tests,
-      challengeSeed: bonfire.challengeSeed,
-      cc: !!req.user,
-      points: req.user ? req.user.points : undefined,
-      verb: resources.randomVerb(),
-      phrase: resources.randomPhrase(),
-      compliment: resources.randomCompliment(),
-      bonfires: bonfire,
-      bonfireHash: bonfire._id,
-      MDNkeys: bonfire.MDNlinks,
-      MDNlinks: getMDNlinks(bonfire.MDNlinks)
->>>>>>> b00c5be4
     });
   });
 };
@@ -224,17 +183,6 @@
 
 exports.testBonfire = function(req, res) {
   var bonfireName = req.body.name,
-<<<<<<< HEAD
-      bonfireTests = req.body.tests,
-      bonfireDifficulty = req.body.difficulty,
-      bonfireDescription = req.body.description,
-      bonfireChallengeSeed = req.body.challengeSeed;
-      bonfireTests = bonfireTests.split('\r\n');
-      bonfireDescription = bonfireDescription.split('\r\n');
-      bonfireTests.filter(getRidOfEmpties);
-      bonfireDescription.filter(getRidOfEmpties);
-      bonfireChallengeSeed = bonfireChallengeSeed.replace('\r', '');
-=======
     bonfireTests = req.body.tests,
     bonfireDifficulty = req.body.difficulty,
     bonfireDescription = req.body.description,
@@ -244,7 +192,6 @@
   bonfireTests.filter(getRidOfEmpties);
   bonfireDescription.filter(getRidOfEmpties);
   bonfireChallengeSeed = bonfireChallengeSeed.replace('\r', '');
->>>>>>> b00c5be4
 
   res.render('bonfire/show', {
     completedWith: null,
@@ -277,17 +224,6 @@
 
 exports.generateChallenge = function(req, res) {
   var bonfireName = req.body.name,
-<<<<<<< HEAD
-      bonfireTests = req.body.tests,
-      bonfireDifficulty = req.body.difficulty,
-      bonfireDescription = req.body.description,
-      bonfireChallengeSeed = req.body.challengeSeed;
-      bonfireTests = bonfireTests.split('\r\n');
-      bonfireDescription = bonfireDescription.split('\r\n');
-      bonfireTests.filter(getRidOfEmpties);
-      bonfireDescription.filter(getRidOfEmpties);
-      bonfireChallengeSeed = bonfireChallengeSeed.replace('\r', '');
-=======
     bonfireTests = req.body.tests,
     bonfireDifficulty = req.body.difficulty,
     bonfireDescription = req.body.description,
@@ -297,7 +233,6 @@
   bonfireTests.filter(getRidOfEmpties);
   bonfireDescription.filter(getRidOfEmpties);
   bonfireChallengeSeed = bonfireChallengeSeed.replace('\r', '');
->>>>>>> b00c5be4
 
 
   var response = {
