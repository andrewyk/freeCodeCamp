--- conflicted
+++ resolved
@@ -150,7 +150,6 @@
     });
   },
 
-<<<<<<< HEAD
   githubCalls: function(req, res) {
     var githubHeaders = {headers: {'User-Agent': 'Mozilla/5.0 (Macintosh; Intel Mac OS X 10_8_2) AppleWebKit/537.36 (KHTML, like Gecko) Chrome/29.0.1521.3 Safari/537.36'}, port:80 };
     request('https://api.github.com/repos/freecodecamp/freecodecamp/pulls?client_id=' + secrets.github.clientID + '&client_secret=' + secrets.github.clientSecret, githubHeaders, function(err, status1, pulls) {
@@ -162,6 +161,21 @@
     });
   },
 
+  trelloCalls: function(req, res, next) {
+    request('https://trello.com/1/boards/BA3xVpz9/cards?key=' + secrets.trello.key, function(err, status, trello) {
+      if (err) { return next(err); }
+      trello = (status && status.statusCode === 200) ? (JSON.parse(trello)) : "Can't connect to to Trello";
+      res.end(JSON.stringify(trello));
+    });
+  },
+  bloggerCalls: function(req, res, next) {
+    request('https://www.googleapis.com/blogger/v3/blogs/2421288658305323950/posts?key=' + secrets.blogger.key, function (err, status, blog) {
+      if (err) { return next(err); }
+      blog = (status && status.statusCode === 200) ? JSON.parse(blog) : "Can't connect to Blogger";
+      res.end(JSON.stringify(blog));
+    });
+  },
+
   about: function(req, res, next) {
     if (req.user) {
       if (!req.user.profile.picture || req.user.profile.picture === "https://s3.amazonaws.com/freecodecamp/favicons/apple-touch-icon-180x180.png") {
@@ -169,77 +183,8 @@
         req.user.save();
       }
     }
-    var date1 = new Date('10/15/2014');
+    var date1 = new Date("10/15/2014");
     var date2 = new Date();
-    var progressTimestamps = req.user.progressTimestamps;
-    var now = Date.now() || 0;
-
-    if (req.user.pointsNeedMigration) {
-      var challengesHash = req.user.challengesHash;
-      for (var key in challengesHash) {
-        if (challengesHash[key] > 0) {
-          req.user.progressTimestamps.push(challengesHash[key]);
-=======
-    trelloCalls: function(req, res, next) {
-        request('https://trello.com/1/boards/BA3xVpz9/cards?key=' + secrets.trello.key, function(err, status, trello) {
-            if (err) { return next(err); }
-            trello = (status && status.statusCode == 200) ? (JSON.parse(trello)) : "Can't connect to to Trello";
-            res.end(JSON.stringify(trello));
-        });
-    },
-    bloggerCalls: function(req, res, next) {
-        request('https://www.googleapis.com/blogger/v3/blogs/2421288658305323950/posts?key=' + secrets.blogger.key, function (err, status, blog) {
-            if (err) { return next(err); }
-            blog = (status && status.statusCode == 200) ? JSON.parse(blog) : "Can't connect to Blogger";
-            res.end(JSON.stringify(blog));
-        });
-    },
-
-    about: function(req, res, next) {
-        if (req.user) {
-            if (!req.user.profile.picture || req.user.profile.picture === "https://s3.amazonaws.com/freecodecamp/favicons/apple-touch-icon-180x180.png") {
-                req.user.profile.picture = "https://s3.amazonaws.com/freecodecamp/camper-image-placeholder.png";
-                req.user.save();
-            }
->>>>>>> 47d0d8e0
-        }
-      }
-
-      var oldChallengeKeys = R.keys(req.user.challengesHash);
-
-      var updatedTimesFromOldChallenges = oldChallengeKeys.map(function(timeStamp) {
-        if (timeStamp.toString().length !== 13) {
-          timeStamp *= 1000;
-        }
-        return timeStamp;
-      });
-
-      var newTimeStamps = R.map(function(timeStamp) {
-        if (timeStamp.toString().length !== 13) {
-          timeStamp *= 1000;
-        }
-        return timeStamp;
-      }, req.user.progressTimestamps);
-
-      req.user.progressTimestamps = newTimeStamps;
-
-
-      req.user.completedCoursewares = Array.zip(updatedTimesFromOldChallenges, coursewares,
-        function(left, right) {
-          return ({
-            completedDate: left.timeStamp,
-            _id: right._id,
-            name: right.name
-          });
-        }).filter(function(elem) {
-          return elem.completedDate !== 0;
-        });
-      req.user.pointsNeedMigration = false;
-      req.user.save();
-    }
-    if (progressTimestamps[progressTimestamps.length - 1] <= (now - 43200)) {
-      req.user.progressTimestamps.push(now);
-    }
     var timeDiff = Math.abs(date2.getTime() - date1.getTime());
     var daysRunning = Math.ceil(timeDiff / (1000 * 3600 * 24));
     var announcements = resources.announcements;
@@ -267,6 +212,7 @@
       });
     });
   },
+
 
   randomPhrase: function() {
     var phrases = resources.phrases;
