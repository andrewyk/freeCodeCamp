var _ = require('lodash'),
    debug = require('debug')('freecc:cntr:courseware'),
    Courseware = require('./../models/Courseware'),
    User = require('./../models/User'),
    resources = require('./resources'),
    R = require('ramda');

/**
 * Courseware controller
 */

exports.showAllCoursewares = function(req, res) {
    var completedCoursewares = req.user.completedCoursewares.map(function(elem) {
        return elem._id;
    });

    var noDuplicatedCoursewares = R.uniq(completedCoursewares);
    var data = {};
    data.coursewareList = resources.allCoursewareNames();
    data.completedList = noDuplicatedCoursewares;
    res.send(data);
};

exports.returnNextCourseware = function(req, res) {
    if (!req.user) {
        return res.redirect('../challenges/learn-how-free-code-camp-works');
    }
    var completed = req.user.completedCoursewares.map(function (elem) {
        return elem._id;
    });

    req.user.uncompletedCoursewares = resources.allCoursewareIds().filter(function (elem) {
        if (completed.indexOf(elem) === -1) {
            return elem;
        }
    });
    req.user.save();

    var uncompletedCoursewares = req.user.uncompletedCoursewares.shift();
<<<<<<< HEAD


=======


>>>>>>> 03022c68
    var displayedCoursewares =  Courseware.find({'_id': uncompletedCoursewares});
    displayedCoursewares.exec(function(err, courseware) {
        if (err) {
            next(err);
        }

        courseware = courseware.pop();
        if (courseware === undefined) {
            req.flash('errors', {
                msg: "It looks like you've completed all the courses we have available. Good job!"
            });
<<<<<<< HEAD
            return res.redirect('../coursewares/start-our-challenges');
=======
            return res.redirect('../challenges/learn-how-free-code-camp-works');
>>>>>>> 03022c68
        }
        nameString = courseware.name.toLowerCase().replace(/\s/g, '-');
        return res.redirect('../challenges/' + nameString);
    });
};

exports.returnIndividualCourseware = function(req, res, next) {
    var dashedName = req.params.coursewareName;

    coursewareName = dashedName.replace(/\-/g, ' ');

    Courseware.find({"name" : new RegExp(coursewareName, 'i')}, function(err, courseware) {
        if (err) {
            next(err);
        }
        // Handle not found
        if (courseware.length < 1) {
            req.flash('errors', {
            msg: "404: We couldn't find a challenge with that name. Please double check the name."
        });
            return res.redirect('/challenges');
        }
        courseware = courseware.pop();

        // Redirect to full name if the user only entered a partial
        var dashedNameFull = courseware.name.toLowerCase().replace(/\s/g, '-');
        if (dashedNameFull != dashedName) {
            return res.redirect('../challenges/' + dashedNameFull);
        }

        var challengeType = {
            0 : function() {
                res.render('coursewares/showHTML', {
                    title: courseware.name,
                    dashedName: dashedName,
                    name: courseware.name,
                    brief: courseware.description[0],
                    details: courseware.description.slice(1),
                    tests: courseware.tests,
                    challengeSeed: courseware.challengeSeed,
                    cc: !!req.user,
                    progressTimestamps: req.user ? req.user.progressTimestamps : undefined,
                    verb: resources.randomVerb(),
                    phrase: resources.randomPhrase(),
                    compliment: resources.randomCompliment(),
                    coursewareHash: courseware._id,
                    environment: resources.whichEnvironment()
                });
            },

            1 : function() {
                res.render('coursewares/showJS', {
                    title: courseware.name,
                    dashedName: dashedName,
                    name: courseware.name,
                    brief: courseware.description[0],
                    details: courseware.description.slice(1),
                    tests: courseware.tests,
                    challengeSeed: courseware.challengeSeed,
                    cc: !!req.user,
                    progressTimestamps: req.user ? req.user.progressTimestamps : undefined,
                    verb: resources.randomVerb(),
                    phrase: resources.randomPhrase(),
                    compliment: resources.randomCompliment(),
                    coursewareHash: courseware._id,
                    environment: resources.whichEnvironment()

                });
            },

            2: function() {
                res.render('coursewares/showVideo', {
                    title: courseware.name,
                    dashedName: dashedName,
                    name: courseware.name,
                    details: courseware.description,
                    tests: courseware.tests,
                    video: courseware.challengeSeed[0],
                    cc: !!req.user,
                    progressTimestamps: req.user ? req.user.progressTimestamps : undefined,
                    verb: resources.randomVerb(),
                    phrase: resources.randomPhrase(),
                    compliment: resources.randomCompliment(),
                    coursewareHash: courseware._id,
                    environment: resources.whichEnvironment()
                });
            }
        };

        return challengeType[courseware.challengeType]();

    });
};

exports.testCourseware = function(req, res) {
    var coursewareName = req.body.name,
        coursewareTests = req.body.tests,
        coursewareDifficulty = req.body.difficulty,
        coursewareDescription = req.body.description,
        coursewareEntryPoint = req.body.challengeEntryPoint,
        coursewareChallengeSeed = req.body.challengeSeed;
    coursewareTests = coursewareTests.split('\r\n');
    coursewareDescription = coursewareDescription.split('\r\n');
    coursewareTests.filter(getRidOfEmpties);
    coursewareDescription.filter(getRidOfEmpties);
    coursewareChallengeSeed = coursewareChallengeSeed.replace('\r', '');
    res.render('courseware/show', {
        completedWith: null,
        title: coursewareName,
        name: coursewareName,
        difficulty: +coursewareDifficulty,
        brief: coursewareDescription[0],
        details: coursewareDescription.slice(1),
        tests:  coursewareTests,
        challengeSeed:  coursewareChallengeSeed,
        challengeEntryPoint: coursewareEntryPoint,
        cc: req.user ? req.user.coursewaresHash : undefined,
        progressTimestamps: req.user ? req.user.progressTimestamps : undefined,
        verb: resources.randomVerb(),
        phrase: resources.randomPhrase(),
        compliment: resources.randomCompliment(),
        coursewares: [],
        coursewareHash: "test"
    });
};

function getRidOfEmpties(elem) {
    if (elem.length > 0) {
        return elem;
    }
};

exports.publicGenerator = function(req, res) {
    res.render('courseware/public-generator');
};

exports.generateChallenge = function(req, res) {
    var coursewareName = req.body.name,
        coursewareTests = req.body.tests,
        coursewareDifficulty = req.body.difficulty,
        coursewareDescription = req.body.description,
        coursewareEntryPoint = req.body.challengeEntryPoint,
        coursewareChallengeSeed = req.body.challengeSeed;
    coursewareTests = coursewareTests.split('\r\n');
    coursewareDescription = coursewareDescription.split('\r\n');
    coursewareTests.filter(getRidOfEmpties);
    coursewareDescription.filter(getRidOfEmpties);
    coursewareChallengeSeed = coursewareChallengeSeed.replace('\r', '');

    var response = {
        _id: randomString(),
        name: coursewareName,
        difficulty: coursewareDifficulty,
        description: coursewareDescription,
        challengeEntryPoint: coursewareEntryPoint,
        challengeSeed: coursewareChallengeSeed,
        tests: coursewareTests
    };
    res.send(response);
};

exports.completedCourseware = function (req, res) {

    var isCompletedDate = Math.round(+new Date() / 1000);
    var coursewareHash = req.body.coursewareInfo.coursewareHash;

    debug('this is the coursewarehash we got', coursewareHash);

    req.user.completedCoursewares.push({
        _id: coursewareHash,
        completedDate: isCompletedDate,
        name: req.body.coursewareInfo.coursewareName
    });

<<<<<<< HEAD
    var index = req.user.uncompletedCoursewares.indexOf(coursewareHash);
    if (index > -1) {
        req.user.progressTimestamps.push(Date.now() / 1000 | 0);
        req.user.uncompletedCoursewares.splice(index, 1)
=======
    var index = req.user.completedCoursewares.indexOf(coursewareHash);
    debug('this is the index of the found courseware', index);
    if (index === -1) {
        req.user.progressTimestamps.push(Date.now() / 1000 | 0);
        req.user.uncompletedCoursewares.splice(index, 1);
>>>>>>> 03022c68
    }

    req.user.save(function (err, user) {
        if (err) {
            throw err;
        }
        if (user) {
            res.send(true);
        }
    });
};<|MERGE_RESOLUTION|>--- conflicted
+++ resolved
@@ -37,13 +37,8 @@
     req.user.save();
 
     var uncompletedCoursewares = req.user.uncompletedCoursewares.shift();
-<<<<<<< HEAD
-
-
-=======
-
-
->>>>>>> 03022c68
+
+
     var displayedCoursewares =  Courseware.find({'_id': uncompletedCoursewares});
     displayedCoursewares.exec(function(err, courseware) {
         if (err) {
@@ -55,11 +50,7 @@
             req.flash('errors', {
                 msg: "It looks like you've completed all the courses we have available. Good job!"
             });
-<<<<<<< HEAD
-            return res.redirect('../coursewares/start-our-challenges');
-=======
             return res.redirect('../challenges/learn-how-free-code-camp-works');
->>>>>>> 03022c68
         }
         nameString = courseware.name.toLowerCase().replace(/\s/g, '-');
         return res.redirect('../challenges/' + nameString);
@@ -234,18 +225,11 @@
         name: req.body.coursewareInfo.coursewareName
     });
 
-<<<<<<< HEAD
-    var index = req.user.uncompletedCoursewares.indexOf(coursewareHash);
-    if (index > -1) {
-        req.user.progressTimestamps.push(Date.now() / 1000 | 0);
-        req.user.uncompletedCoursewares.splice(index, 1)
-=======
     var index = req.user.completedCoursewares.indexOf(coursewareHash);
     debug('this is the index of the found courseware', index);
     if (index === -1) {
         req.user.progressTimestamps.push(Date.now() / 1000 | 0);
         req.user.uncompletedCoursewares.splice(index, 1);
->>>>>>> 03022c68
     }
 
     req.user.save(function (err, user) {
