--- conflicted
+++ resolved
@@ -259,14 +259,6 @@
     req.user.uncompletedCoursewares.splice(index, 1);
   }
 
-<<<<<<< HEAD
-  req.user.save(function (err, user, next) {
-    if (err) {
-      return next(err);
-    }
-    if (user) {
-      res.send(true);
-=======
 exports.completedBasejump = function (req, res, next) {
     var isCompletedWith = req.body.bonfireInfo.completedWith || undefined;
     var isCompletedDate = Math.round(+new Date());
@@ -274,9 +266,11 @@
     var solutionLink = req.body.coursewareInfo.solutionLink;
     if(!solutionLink) {
         // flash error and redirect
->>>>>>> 4d3337df
-    }
-  });
+    }
+    if (user) {
+      res.send(true);
+    }
+  };
 };
 
 exports.completedZiplineOrBasejump = function (req, res, next) {
