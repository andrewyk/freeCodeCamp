--- conflicted
+++ resolved
@@ -79,13 +79,8 @@
     "gulp-uglify": "^1.5.1",
     "gulp-util": "^3.0.6",
     "gulp-webpack": "^1.5.0",
-<<<<<<< HEAD
-    "helmet": "~1.1.0",
-    "helmet-csp": "~0.3.0",
-=======
     "helmet": "^1.1.0",
     "helmet-csp": "^1.0.3",
->>>>>>> 4e345e0d
     "history": "^1.17.0",
     "jade": "^1.11.0",
     "json-loader": "~0.5.2",
