--- conflicted
+++ resolved
@@ -321,7 +321,6 @@
       }
     }
   );
-<<<<<<< HEAD
 
   User.prototype.updateEmail = function updateEmail(email) {
     if (!isEmail(email)) {
@@ -370,8 +369,6 @@
     }
   );
 
-=======
->>>>>>> e72ad8c5
   User.giveBrowniePoints =
     function giveBrowniePoints(receiver, giver, data = {}, dev = false, cb) {
       const findUser = observeMethod(User, 'findOne');
