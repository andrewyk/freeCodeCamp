--- conflicted
+++ resolved
@@ -139,16 +139,12 @@
     '*.ionicframework.com',
     'https://syndication.twitter.com',
     '*.youtube.com',
-<<<<<<< HEAD
-    '*.jsdelivr.net'
-=======
     '*.jsdelivr.net',
     '*.togetherjs.com',
     'https://*.togetherjs.com',
     'wss://hub.togetherjs.com',
     '*.ytimg.com',
     'wss://fcctogether.herokuapp.com'
->>>>>>> a0870680
 ];
 
 app.use(helmet.contentSecurityPolicy({
